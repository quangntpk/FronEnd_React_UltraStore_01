import { useState, useEffect } from "react";
import { Link, useNavigate, useLocation } from "react-router-dom";
import { Eye, EyeOff, LogIn, User, Lock } from "lucide-react";
import { Button } from "@/components/ui/button";
import { Input } from "@/components/ui/input";
import { Label } from "@/components/ui/label";
import { Checkbox } from "@/components/ui/checkbox";
import Swal from "sweetalert2";
import axios from "axios";
import { useAuth } from "@/components/auth/AuthContext";
import { Card, CardContent, CardDescription, CardFooter, CardHeader, CardTitle } from "@/components/ui/card";
import { useToast } from "@/components/ui/use-toast";

interface LoginResponse {
  message: string;
  user?: {
    maNguoiDung: string;
    hoTen: string;  
    email: string;
    vaiTro: number;
  };
  token: string;
  redirectUrl?: string;
  loginUrl?: string;
}

export const LoginForm = () => {
  const { setAuth } = useAuth();
  const { toast } = useToast();
  const [taiKhoan, setTaiKhoan] = useState("");
  const [password, setPassword] = useState("");
  const [showPassword, setShowPassword] = useState(false);
  const [isLoading, setIsLoading] = useState(false);
  const [rememberPassword, setRememberPassword] = useState(false);
  const navigate = useNavigate();
  const location = useLocation();

  useEffect(() => {
<<<<<<< HEAD
    // Kiểm tra query params sau khi đăng nhập Google
    const queryParams = new URLSearchParams(location.search);
    const token = queryParams.get("token");
    const userId = queryParams.get("userId");
    const userData = queryParams.get("user");

    if (token && userId && userData) {
      try {
        const user = JSON.parse(decodeURIComponent(userData));
        // Lưu thông tin vào localStorage
        localStorage.setItem("token", token);
        localStorage.setItem("userId", userId);
        localStorage.setItem("user", JSON.stringify({
          maNguoiDung: userId,
          fullName: user.fullName || "",
          email: user.email || "",
          vaiTro: user.role || 0,
        }));
        // Đặt flag để reload trang đích
        localStorage.setItem("shouldReloadAfterGoogleLogin", "true");
        window.dispatchEvent(new Event("storageChange"));

        // Hiển thị thông báo thành công
        Swal.fire({
          title: "Đăng nhập Google thành công!",
          text: "Chào mừng bạn quay trở lại!",
          icon: "success",
          confirmButtonColor: "#3085d6",
          timer: 3000,
          showConfirmButton: false,
        });

        // Điều hướng dựa trên vai trò
        let redirectPath = "/";
        switch (user.role) {
          case 0:
            redirectPath = "/";
            break;
          case 1:
            redirectPath = "/admin";
            break;
          case 2:
            redirectPath = "/staff";
            break;
          default:
            redirectPath = "/home";
        }
        // Xóa query params sau khi xử lý
        navigate(redirectPath, { replace: true });
      } catch (error) {
        console.error("Lỗi khi xử lý callback Google:", error);
        Swal.fire({
          title: "Lỗi!",
          text: "Không thể xử lý thông tin đăng nhập Google.",
          icon: "error",
          confirmButtonColor: "#d33",
          timer: 3000,
          showConfirmButton: false,
        });
      }
    }

    // Kiểm tra thông tin lưu trong localStorage
    const savedTaiKhoan = localStorage.getItem("savedTaiKhoan");
    const savedPassword = localStorage.getItem("savedPassword");
    if (savedTaiKhoan && savedPassword) {
      setTaiKhoan(savedTaiKhoan);
      setPassword(savedPassword);
      setRememberPassword(true);
    }
  }, [location.search, navigate]);
=======
  }, [location.search, navigate, setAuth]);
>>>>>>> beb735c6

  const handleLogin = async (e: React.FormEvent) => {
    e.preventDefault();
    setIsLoading(true);

    if (rememberPassword) {
      localStorage.setItem("savedTaiKhoan", taiKhoan);
      localStorage.setItem("savedPassword", password);
    } else {
      localStorage.removeItem("savedTaiKhoan");
      localStorage.removeItem("savedPassword");
    }

    try {
      const response = await axios.post<LoginResponse>(
        `${import.meta.env.VITE_API_URL}/api/XacThuc/DangNhap`,
        {
          taiKhoan,
          matKhau: password,
        }
      );

      const { user, token } = response.data;
      if (user) {
        setAuth(token, {
          maNguoiDung: user.maNguoiDung || "",
          fullName: user.hoTen || "",
          email: user.email || "",
          vaiTro: user.vaiTro || "",
        });

        toast({
          title: "Đăng nhập thành công 🎉",
          description: "Chào mừng bạn quay trở lại!",
          duration: 3000,
          className: "bg-green-500 text-white border border-green-700 shadow-lg",
        });

        let redirectPath = "/";
        switch (user.vaiTro) {
          case 0:
            redirectPath = "/";
            break;
          case 1:
            redirectPath = "/admin";
            break;
          case 2:
            redirectPath = "/staff";
            break;
          default:
            redirectPath = "/home";
        }
        setTimeout(() => navigate(redirectPath), 1000);
      }
    } catch (error) {
      toast({
        title: "Đăng nhập thất bại!",
        description: error.response?.data?.message || "Vui lòng kiểm tra lại thông tin.",
        variant: "destructive",
        duration: 3000,
      });
    } finally {
      setIsLoading(false);
    }
  };

  const handleGoogleLogin = async () => {
    try {
      const response = await axios.get<LoginResponse>(
        `${import.meta.env.VITE_API_URL}/api/XacThuc/google-login`,
        {
          params: { returnUrl: "/api/XacThuc/google-callback" },
        }
      );
      const { loginUrl } = response.data;
      if (!loginUrl) throw new Error("Không thể lấy URL đăng nhập Google");
      window.location.href = loginUrl;
    } catch (error) {
     toast({
        title: "Đăng nhập Google thất bại!",
        description: error.message || "Đã có lỗi xảy ra khi đăng nhập với Google.",
        variant: "destructive",
        duration: 3000,
      });
    }
  };

  const handleCheckboxChange = (checked: boolean) => {
    setRememberPassword(checked);
  };

  return (
    <Card className="w-full max-w-md mx-auto">
      <CardHeader className="space-y-1">
        <CardTitle className="text-2xl font-bold text-center">Đăng nhập</CardTitle>
        <CardDescription className="text-center">
          Nhập thông tin đăng nhập của bạn để truy cập tài khoản
        </CardDescription>
      </CardHeader>
      <CardContent>
        <form className="space-y-4" onSubmit={handleLogin}>
          <div className="space-y-2">
            <Label htmlFor="username">Tài khoản</Label>
            <div className="relative">
              <User className="absolute left-3 top-1/2 -translate-y-1/2 text-gray-500 h-4 w-4" />
              <Input
                id="username"
                placeholder="Nhập tài khoản"
                type="text"
                required
                value={taiKhoan}
                onChange={(e) => setTaiKhoan(e.target.value)}
                className="pl-10"
                disabled={isLoading}
              />
            </div>
          </div>

          <div className="space-y-2">
            <div className="flex items-center justify-between">
              <Label htmlFor="password">Mật khẩu</Label>
              <Link
                to="/auth/forgot-password"
                className="text-sm font-medium text-crocus-600 hover:text-crocus-700"
              >
                Quên mật khẩu?
              </Link>
            </div>
            <div className="relative">
              <Lock className="absolute left-3 top-1/2 -translate-y-1/2 text-gray-500 h-4 w-4" />
              <Input
                id="password"
                type={showPassword ? "text" : "password"}
                placeholder="Nhập mật khẩu"
                required
                value={password}
                onChange={(e) => setPassword(e.target.value)}
                className="pl-10"
                disabled={isLoading}
              />
              <button
                type="button"
                onClick={() => setShowPassword(!showPassword)}
                className="absolute right-3 top-1/2 -translate-y-1/2 text-gray-500 hover:text-gray-700 disabled:opacity-50"
                disabled={isLoading}
              >
                {showPassword ? <Eye size={18} /> : <EyeOff size={18} />}
              </button>
            </div>
          </div>

          <div className="flex items-center space-x-2">
            <Checkbox
              id="rememberMe"
              checked={rememberPassword}
              onCheckedChange={handleCheckboxChange}
              disabled={isLoading}
            />
            <label
              htmlFor="rememberMe"
              className="text-sm font-medium leading-none peer-disabled:cursor-not-allowed peer-disabled:opacity-70"
            >
              Ghi nhớ
            </label>
          </div>

          <Button type="submit" className="w-full bg-crocus-500 hover:bg-crocus-600" disabled={isLoading}>
            <LogIn className="mr-2 h-4 w-4" /> Đăng nhập
          </Button>

          <div className="relative my-4">
            <div className="absolute inset-0 flex items-center">
              <span className="w-full border-t" />
            </div>
            <div className="relative flex justify-center text-xs uppercase">
              <span className="bg-background px-2 text-muted-foreground">Hoặc tiếp tục với</span>
            </div>
          </div>

          <div className="grid grid-cols-1 gap-4">
            <Button variant="outline" type="button" onClick={handleGoogleLogin} disabled={isLoading}>
              <svg className="mr-2 h-4 w-4" viewBox="0 0 24 24">
                <path
                  d="M22.56 12.25c0-.78-.07-1.53-.2-2.25H12v4.26h5.92c-.26 1.37-1.04 2.53-2.21 3.31v2.77h3.57c2.08-1.92 3.28-4.74 3.28-8.09z"
                  fill="#4285F4"
                />
                <path
                  d="M12 23c2.97 0 5.46-.98 7.28-2.66l-3.57-2.77c-.98.66-2.23 1.06-3.71 1.06-2.86 0-5.29-1.93-6.16-4.53H2.18v2.84C3.99 20.53 7.7 23 12 23z"
                  fill="#34A853"
                />
                <path
                  d="M5.84 14.09c-.22-.66-.35-1.36-.35-2.09s.13-1.43.35-2.09V7.07H2.18C1.43 8.55 1 10.22 1 12s.43 3.45 1.18 4.93l2.85-2.22.81-.62z"
                  fill="#FBBC05"
                />
                <path
                  d="M12 5.38c1.62 0 3.06.56 4.21 1.64l3.15-3.15C17.45 2.09 14.97 1 12 1 7.7 1 3.99 3.47 2.18 7.07l3.66 2.84c.87-2.6 3.3-4.53 6.16-4.53z"
                  fill="#EA4335"
                />
              </svg>
              Google
            </Button>
          </div>
        </form>
      </CardContent>
      <CardFooter className="flex flex-col">
        <div className="text-center text-sm">
          Chưa có tài khoản?{" "}
          <Link to="/auth/register" className="font-medium text-crocus-600 hover:text-crocus-700">
            Đăng ký
          </Link>
        </div>
      </CardFooter>
    </Card>
  );
};<|MERGE_RESOLUTION|>--- conflicted
+++ resolved
@@ -36,81 +36,7 @@
   const location = useLocation();
 
   useEffect(() => {
-<<<<<<< HEAD
-    // Kiểm tra query params sau khi đăng nhập Google
-    const queryParams = new URLSearchParams(location.search);
-    const token = queryParams.get("token");
-    const userId = queryParams.get("userId");
-    const userData = queryParams.get("user");
-
-    if (token && userId && userData) {
-      try {
-        const user = JSON.parse(decodeURIComponent(userData));
-        // Lưu thông tin vào localStorage
-        localStorage.setItem("token", token);
-        localStorage.setItem("userId", userId);
-        localStorage.setItem("user", JSON.stringify({
-          maNguoiDung: userId,
-          fullName: user.fullName || "",
-          email: user.email || "",
-          vaiTro: user.role || 0,
-        }));
-        // Đặt flag để reload trang đích
-        localStorage.setItem("shouldReloadAfterGoogleLogin", "true");
-        window.dispatchEvent(new Event("storageChange"));
-
-        // Hiển thị thông báo thành công
-        Swal.fire({
-          title: "Đăng nhập Google thành công!",
-          text: "Chào mừng bạn quay trở lại!",
-          icon: "success",
-          confirmButtonColor: "#3085d6",
-          timer: 3000,
-          showConfirmButton: false,
-        });
-
-        // Điều hướng dựa trên vai trò
-        let redirectPath = "/";
-        switch (user.role) {
-          case 0:
-            redirectPath = "/";
-            break;
-          case 1:
-            redirectPath = "/admin";
-            break;
-          case 2:
-            redirectPath = "/staff";
-            break;
-          default:
-            redirectPath = "/home";
-        }
-        // Xóa query params sau khi xử lý
-        navigate(redirectPath, { replace: true });
-      } catch (error) {
-        console.error("Lỗi khi xử lý callback Google:", error);
-        Swal.fire({
-          title: "Lỗi!",
-          text: "Không thể xử lý thông tin đăng nhập Google.",
-          icon: "error",
-          confirmButtonColor: "#d33",
-          timer: 3000,
-          showConfirmButton: false,
-        });
-      }
-    }
-
-    // Kiểm tra thông tin lưu trong localStorage
-    const savedTaiKhoan = localStorage.getItem("savedTaiKhoan");
-    const savedPassword = localStorage.getItem("savedPassword");
-    if (savedTaiKhoan && savedPassword) {
-      setTaiKhoan(savedTaiKhoan);
-      setPassword(savedPassword);
-      setRememberPassword(true);
-    }
-  }, [location.search, navigate]);
-=======
   }, [location.search, navigate, setAuth]);
->>>>>>> beb735c6
 
   const handleLogin = async (e: React.FormEvent) => {
     e.preventDefault();
