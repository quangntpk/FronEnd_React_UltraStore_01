--- conflicted
+++ resolved
@@ -627,12 +627,9 @@
         </p>
       </div>
 
-<<<<<<< HEAD
       <h1 className="text-3xl font-bold tracking-tight">Đơn hàng</h1>
-<br></br
-=======
+<br></br>
       {/* Search with loading state */}
->>>>>>> a68d1a99
       <div className="relative w-full sm:w-[300px] mb-4">
         <Search className="absolute left-2.5 top-2.5 h-4 w-4 text-muted-foreground" />
         <Input
