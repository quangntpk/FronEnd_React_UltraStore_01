--- conflicted
+++ resolved
@@ -1,10 +1,7 @@
 import React, { useEffect, useState } from 'react';
 import axios from 'axios';
-<<<<<<< HEAD
 import OrderDetailsOrder from './AdminDetailsOrder';
-=======
 import OrderDetailsModal from './OrderDetailsModal';
->>>>>>> 46a0ec76
 import { Table, TableBody, TableCell, TableHead, TableHeader, TableRow } from '@/components/ui/table';
 import { Button } from '@/components/ui/button';
 import { Input } from '@/components/ui/input';
@@ -256,14 +253,8 @@
       setCancelReason('');
       setCancelOrderId(null);
       
-<<<<<<< HEAD
       // **SỬA: Fetch lại orders và chuyển sang tab "Đã hủy"**
       await fetchOrders();
-=======
-      // **SỬA: Fetch lại orders và đợi để state được cập nhật**
-      await fetchOrders();
-      // **SỬA: Chuyển sang tab "Đã hủy" để xem đơn hàng vừa hủy**
->>>>>>> 46a0ec76
       setActiveTab('canceled');
       
     } catch (error) {
@@ -366,10 +357,7 @@
                   </TableCell>
                   <TableCell>{order.hinhThucThanhToan || 'COD'}</TableCell>
                   <TableCell>{order.hoTenNhanVien || 'Chưa có'}</TableCell>
-<<<<<<< HEAD
-=======
-
->>>>>>> 46a0ec76
+
                   {activeTab === 'canceled' && <TableCell>{order.lyDoHuy || 'Không có lý do'}</TableCell>}
                   <TableCell className="text-center">
                     <div className="flex justify-center space-x-2">
@@ -382,10 +370,7 @@
                           size="sm"
                           onClick={() => handleApprove(order.maDonHang)}
                           disabled={
-<<<<<<< HEAD
-=======
                             // Nếu là nhân viên và đơn hàng đã có nhân viên xử lý khác
->>>>>>> 46a0ec76
                             isStaff && order.maNhanVien && order.maNhanVien !== userId
                           }
                         >
