--- conflicted
+++ resolved
@@ -1,56 +1,17 @@
 import React, { useEffect, useState } from 'react';
 import axios from 'axios';
-import {
-  Dialog,
-  DialogContent,
-  DialogHeader,
-  DialogTitle,
-  DialogFooter,
-  DialogDescription
-} from '@/components/ui/dialog';
-import {
-  Table,
-  TableBody,
-  TableCell,
-  TableHead,
-  TableHeader,
-  TableRow
-} from '@/components/ui/table';
+import { Dialog, DialogContent, DialogHeader, DialogTitle } from '@/components/ui/dialog';
 import { Button } from '@/components/ui/button';
-
-interface Product {
-  id: string;
+import { Badge } from '@/components/ui/badge';
+import { X } from 'lucide-react';
+import toast from 'react-hot-toast';
+
+interface OrderDetailProduct {
+  maChiTietDh: number;
+  laCombo: boolean;
   tenSanPham: string;
-  maThuongHieu: string;
-  loaiSanPham: string;
-  mauSac: string;
-  moTa: string | null;
-  chatLieu: string;
-  details: { kichThuoc: string; soLuong: number; gia: number }[];
-  hinhAnhs: string[];
-}
-
-interface ComboView {
-  maCombo: number;
-  name: string;
-  hinhAnh: string;
-  moTa: string;
+  soLuong: number;
   gia: number;
-<<<<<<< HEAD
-  trangThai: boolean;
-  soLuong: number;
-  ngayTao: string;
-}
-
-const parseMaSanPham = (ma: string | null | undefined) => {
-  if (!ma || !ma.includes('_')) return null;
-  const parts = ma.split('_');
-  if (parts.length !== 3) return null;
-  return {
-    maSanPham: parts[0],
-    maMau: parts[1],
-    kichThuoc: parts[2]
-=======
   thanhTien: number;
   hinhAnh?: string;
   maSanPham?: string;
@@ -69,94 +30,45 @@
       mauSac?: string;   
       kichThuoc?: string; 
     }>;
->>>>>>> 581bf04f
-  };
-};
-
-const getFirstValidImage = (hinhAnhs: string[]): string | null => {
-  for (const hinhAnh of hinhAnhs) {
-    if (hinhAnh && hinhAnh.trim() && !hinhAnh.includes('MÃ HÓA H')) {
-      return hinhAnh;
-    }
-  }
-  return null;
-};
-
-interface ComboProduct {
-  tenSanPham: string | null;
-  soLuong: number;
-  gia: number | null;
-  thanhTien: number | null;
-  loaiSanPham: string | null;
-  thuongHieu: string | null;
-  maSanPham: string | null;
-  maSanPham1?: string | null;
-  hinhAnh?: string | null;
+  };
 }
 
-interface Combo {
-  tenCombo: string;
-  giaCombo: number;
-  sanPhamsTrongCombo: ComboProduct[];
-}
-
 interface OrderDetail {
-  maChiTietDh: number;
-  laCombo: boolean;
-  tenSanPham: string | null;
-  soLuong: number;
-  gia: number | null;
-  thanhTien: number | null;
-  combo: Combo | null;
-  loaiSanPham: string | null;
-  thuongHieu: string | null;
-  hinhAnh?: string | null;
-  maSanPham?: string | null;
-  maCombo?: number | null;
-}
-
-interface UserInfo {
-  tenNguoiNhan: string;
-  diaChi: string;
-  sdt: string;
-  tenNguoiDat: string;
-}
-
-interface OrderInfo {
-  ngayDat: string;
-  trangThai: number;
-  thanhToan: number;
-  hinhThucThanhToan: string;
-}
-
-interface ApiOrder {
   maDonHang: number;
   tenNguoiNhan: string;
-  sanPhams: OrderDetail[];
-  thongTinNguoiDung: UserInfo;
-  thongTinDonHang?: OrderInfo;
   ngayDat: string;
   trangThaiDonHang: number;
   trangThaiThanhToan: number;
   hinhThucThanhToan: string;
-<<<<<<< HEAD
-  finalAmount: number;
-  tongTien: number;
-  discountAmount: number;
-  shippingFee: number;
-}
-
-interface OrderDetailsResponse {
-  maDonHang: number;
-  tenNguoiNhan: string;
-  sanPhams: OrderDetail[];
-  thongTinNguoiDung: UserInfo;
-  thongTinDonHang: OrderInfo;
+  lyDoHuy?: string;
   tongTien: number;
   finalAmount: number;
-  discountAmount: number;
-  shippingFee: number;
-=======
+  // Thêm các thuộc tính mới
+  shippingFee?: number;
+  discountAmount?: number;
+  sanPhams: OrderDetailProduct[];
+  thongTinNguoiDung: {
+    tenNguoiNhan: string;
+    diaChi: string;
+    sdt: string;
+    tenNguoiDat: string;
+  };
+  thongTinDonHang: {
+    ngayDat: string;
+    trangThai: number;
+    thanhToan: number;
+    hinhThucThanhToan: string;
+  };
+}
+
+interface ApiOrderResponse {
+  maDonHang: number;
+  maNguoiDung: number;
+  tenNguoiNhan: string;
+  ngayDat: string;
+  trangThaiDonHang: number;
+  trangThaiThanhToan: number;
+  hinhThucThanhToan: string;
   lyDoHuy?: string;
   tongTien?: number;
   finalAmount?: number;
@@ -191,7 +103,6 @@
     };
   }>;
   [key: string]: any;
->>>>>>> 581bf04f
 }
 
 interface OrderDetailsModalProps {
@@ -200,35 +111,10 @@
 }
 
 const OrderDetailsModal: React.FC<OrderDetailsModalProps> = ({ orderId, onClose }) => {
-  const [orderDetails, setOrderDetails] = useState<OrderDetailsResponse | null>(null);
-  const [productDetails, setProductDetails] = useState<Map<string, Product>>(new Map());
-  const [comboDetails, setComboDetails] = useState<Map<number, ComboView>>(new Map());
-  const [loading, setLoading] = useState<boolean>(true);
+  const [orderDetail, setOrderDetail] = useState<OrderDetail | null>(null);
+  const [loading, setLoading] = useState(true);
   const [error, setError] = useState<string | null>(null);
 
-<<<<<<< HEAD
-  useEffect(() => {
-    const fetchOrderDetails = async () => {
-      setLoading(true);
-      setError(null);
-      try {
-        const orderRes = await axios.get<ApiOrder[]>(
-          `http://localhost:5261/api/orders/${orderId}`
-        );
-
-        const raw = orderRes.data[0];
-        if (!raw) throw new Error("Không có dữ liệu đơn hàng");
-
-        const orderMapped: OrderDetailsResponse = {
-          maDonHang: raw.maDonHang,
-          tenNguoiNhan: raw.tenNguoiNhan,
-          sanPhams: raw.sanPhams ?? [],
-          thongTinNguoiDung: raw.thongTinNguoiDung ?? {
-            tenNguoiNhan: "",
-            diaChi: "",
-            sdt: "",
-            tenNguoiDat: "",
-=======
   // Hàm parse thông tin từ ID sản phẩm
   const parseProductInfo = (productId: string) => {
     console.log('Parsing product ID:', productId);
@@ -373,110 +259,96 @@
             diaChi: '', // Cần thêm vào API nếu cần
             sdt: '', // Cần thêm vào API nếu cần
             tenNguoiDat: foundOrder.hoTenKhachHang || ''
->>>>>>> 581bf04f
           },
           thongTinDonHang: {
-            ngayDat: raw.thongTinDonHang?.ngayDat ?? raw.ngayDat,
-            trangThai: raw.thongTinDonHang?.trangThai ?? raw.trangThaiDonHang ?? 0,
-            thanhToan: raw.thongTinDonHang?.thanhToan ?? raw.trangThaiThanhToan ?? 0,
-            hinhThucThanhToan: raw.thongTinDonHang?.hinhThucThanhToan ?? raw.hinhThucThanhToan ?? "",
-          },
-          tongTien: raw.tongTien,
-          finalAmount: raw.finalAmount,
-          discountAmount: raw.discountAmount ?? 0,
-          shippingFee: raw.shippingFee ?? 0,
-        };
-        setOrderDetails(orderMapped);
-
-        const productPromises = orderMapped.sanPhams
-          .filter(item => item.maSanPham)
-          .map(async (item) => {
-            const productRes = await axios.get<Product[]>(
-              `http://localhost:5261/api/SanPham/SanPhamByIDSorted?id=${item.maSanPham}`
-            );
-            const product = productRes.data[0];
-            if (product) {
-              return [item.maSanPham!, product];
-            }
-            return null;
-          });
-
-        const comboProductPromises = orderMapped.sanPhams
-          .filter(item => item.laCombo && item.combo?.sanPhamsTrongCombo)
-          .flatMap(item => item.combo!.sanPhamsTrongCombo)
-          .filter(sp => sp.maSanPham1)
-          .map(async (sp) => {
-            const productRes = await axios.get<Product[]>(
-              `http://localhost:5261/api/SanPham/SanPhamByIDSorted?id=${sp.maSanPham1}`
-            );
-            const product = productRes.data[0];
-            if (product) {
-              return [sp.maSanPham1!, product];
-            }
-            return null;
-          });
-
-        const allProductDetails = await Promise.all([...productPromises, ...comboProductPromises]);
-        const productMap = new Map<string, Product>(
-          allProductDetails.filter((p): p is [string, Product] => p !== null)
-        );
-        setProductDetails(productMap);
-
-        const comboPromises = orderMapped.sanPhams
-          .filter(item => item.laCombo && item.maCombo)
-          .map(async (item) => {
-            const comboRes = await axios.get<ComboView[]>(
-              `http://localhost:5261/api/Combo/ComboSanPhamView?id=${item.maCombo}`
-            );
-            const combo = comboRes.data[0];
-            if (combo) {
-              return [item.maCombo!, combo];
-            }
-            return null;
-          });
-
-        const allComboDetails = await Promise.all(comboPromises);
-        const comboMap = new Map<number, ComboView>(
-          allComboDetails.filter((c): c is [number, ComboView] => c !== null)
-        );
-        setComboDetails(comboMap);
-      } catch (err: unknown) {
-        const message = err instanceof Error ? err.message : "Lỗi không xác định";
-        setError(message);
-      } finally {
-        setLoading(false);
+            ngayDat: foundOrder.ngayDat,
+            trangThai: foundOrder.trangThaiDonHang,
+            thanhToan: foundOrder.trangThaiThanhToan,
+            hinhThucThanhToan: foundOrder.hinhThucThanhToan
+          }
+        });
       }
-    };
-
-    fetchOrderDetails();
+      
+    } catch (error) {
+      console.error('Error fetching order detail:', error);
+      setError('Không thể tải chi tiết đơn hàng');
+      toast.error('Không thể tải chi tiết đơn hàng');
+    } finally {
+      setLoading(false);
+    }
+  };
+
+  useEffect(() => {
+    if (orderId) {
+      fetchOrderDetail();
+    }
   }, [orderId]);
 
-  if (loading || !orderDetails) {
+  const getStatusLabel = (status: number) => {
+    switch (status) {
+      case 0: return 'Chưa xác nhận';
+      case 1: return 'Đang xử lý';
+      case 2: return 'Đang giao hàng';
+      case 3: return 'Hoàn thành';
+      case 4: return 'Đã hủy';
+      default: return 'Không xác định';
+    }
+  };
+
+  const getStatusColor = (status: number) => {
+    switch (status) {
+      case 0: return 'bg-yellow-100 text-yellow-800';
+      case 1: return 'bg-blue-100 text-blue-800';
+      case 2: return 'bg-orange-100 text-orange-800';
+      case 3: return 'bg-green-100 text-green-800';
+      case 4: return 'bg-red-100 text-red-800';
+      default: return 'bg-gray-100 text-gray-800';
+    }
+  };
+
+  const getPaymentStatusLabel = (trangThaiThanhToan: number, trangThaiDonHang: number) => {
+    return trangThaiThanhToan === 1 && trangThaiDonHang === 3 ? 'Đã thanh toán' : 'Chưa thanh toán';
+  };
+
+  if (loading) {
     return (
       <Dialog open={true} onOpenChange={onClose}>
-        <DialogContent className="max-w-4xl">
-          <DialogHeader className="border-b pb-4">
-            <DialogTitle className="text-xl font-semibold">Chi tiết đơn hàng</DialogTitle>
-            <DialogDescription>Đang tải dữ liệu chi tiết đơn hàng...</DialogDescription>
+        <DialogContent className="max-w-4xl max-h-[80vh] overflow-y-auto">
+          <DialogHeader>
+            <DialogTitle>Chi tiết đơn hàng</DialogTitle>
+            <Button variant="ghost" size="icon" className="absolute right-4 top-4" onClick={onClose}>
+              <X className="h-4 w-4" />
+            </Button>
           </DialogHeader>
-          <div>Đang tải...</div>
+          <div className="flex justify-center items-center py-8">
+            <div className="text-center">
+              <div className="animate-spin rounded-full h-8 w-8 border-b-2 border-blue-600 mx-auto mb-4"></div>
+              <p>Đang tải chi tiết đơn hàng...</p>
+            </div>
+          </div>
         </DialogContent>
       </Dialog>
     );
   }
 
-  if (error) {
+  if (error || !orderDetail) {
     return (
       <Dialog open={true} onOpenChange={onClose}>
-        <DialogContent className="max-w-4xl">
-          <DialogHeader className="border-b pb-4">
-            <DialogTitle className="text-xl font-semibold">Chi tiết đơn hàng</DialogTitle>
-            <DialogDescription>Lỗi khi tải chi tiết đơn hàng</DialogDescription>
+        <DialogContent className="max-w-4xl max-h-[80vh] overflow-y-auto">
+          <DialogHeader>
+            <DialogTitle>Chi tiết đơn hàng</DialogTitle>
+            <Button variant="ghost" size="icon" className="absolute right-4 top-4" onClick={onClose}>
+              <X className="h-4 w-4" />
+            </Button>
           </DialogHeader>
-          <div className="text-red-500">{error}</div>
-          <DialogFooter>
-            <Button variant="outline" onClick={onClose}>Đóng</Button>
-          </DialogFooter>
+          <div className="flex justify-center items-center py-8">
+            <div className="text-center">
+              <p className="text-red-600">{error || 'Không thể tải chi tiết đơn hàng'}</p>
+              <Button variant="outline" onClick={fetchOrderDetail} className="mt-4">
+                Thử lại
+              </Button>
+            </div>
+          </div>
         </DialogContent>
       </Dialog>
     );
@@ -485,98 +357,14 @@
   return (
     <Dialog open={true} onOpenChange={onClose}>
       <DialogContent className="max-w-4xl max-h-[80vh] overflow-y-auto">
-        <DialogHeader className="border-b pb-4">
-          <DialogTitle className="text-xl font-semibold">Chi tiết đơn hàng {orderDetails.maDonHang}</DialogTitle>
-          <DialogDescription>Thông tin đơn hàng của {orderDetails.thongTinNguoiDung.tenNguoiDat}</DialogDescription>
+        <DialogHeader>
+          <DialogTitle>Chi tiết đơn hàng #{orderDetail.maDonHang}</DialogTitle>
+          <Button variant="ghost" size="icon" className="absolute right-4 top-4" onClick={onClose}>
+            <X className="h-4 w-4" />
+          </Button>
         </DialogHeader>
 
         <div className="space-y-6">
-<<<<<<< HEAD
-          <div className="overflow-x-auto">
-            <Table>
-              <TableHeader>
-                <TableRow className="border-b">
-                  <TableHead>ID</TableHead>
-                  <TableHead>Hình ảnh</TableHead>
-                  <TableHead>Tên Sản Phẩm / Combo</TableHead>
-                  <TableHead>Số lượng</TableHead>
-                  <TableHead>Giá</TableHead>
-                  <TableHead>Thành tiền</TableHead>
-                </TableRow>
-              </TableHeader>
-              <TableBody>
-                {orderDetails.sanPhams.length > 0 ? (
-                  orderDetails.sanPhams.map(item => {
-                    const parsedSingle = parseMaSanPham(item.maSanPham);
-                    const product = item.maSanPham ? productDetails.get(item.maSanPham) : null;
-                    const combo = item.maCombo ? comboDetails.get(item.maCombo) : null;
-                    return (
-                      <TableRow key={item.maChiTietDh}>
-                        <TableCell>{item.maChiTietDh}</TableCell>
-                        <TableCell>
-                          {item.laCombo && combo && combo.hinhAnh ? (
-                            <img
-                              src={`data:image/jpeg;base64,${combo.hinhAnh}`}
-                              alt={combo.name}
-                              className="w-16 h-16 object-cover"
-                            />
-                          ) : !item.laCombo && product && product.hinhAnhs && getFirstValidImage(product.hinhAnhs) ? (
-                            <img
-                              src={`data:image/jpeg;base64,${getFirstValidImage(product.hinhAnhs)}`}
-                              alt={product.tenSanPham}
-                              className="w-16 h-16 object-cover"
-                            />
-                          ) : (
-                            <div className="w-16 h-16 bg-gray-200 flex items-center justify-center text-gray-500">
-                              Không có hình
-                            </div>
-                          )}
-                        </TableCell>
-                        <TableCell>
-                          {item.laCombo ? (
-                            <div>
-                              <strong>{combo?.name || item.combo?.tenCombo || "Không có tên combo"}</strong>
-                              <ul className="pl-4 mt-1 space-y-1">
-                                {item.combo?.sanPhamsTrongCombo?.map((sp, index) => {
-                                  const parsedCombo = parseMaSanPham(sp.maSanPham1);
-                                  const comboProduct = sp.maSanPham1 ? productDetails.get(sp.maSanPham1) : null;
-                                  return (
-                                    <li key={index} className="text-sm">
-                                      <strong>{index + 1}. {comboProduct?.tenSanPham || sp.tenSanPham || "Không có tên"}</strong><br />
-                                      {parsedCombo && (
-                                        <span>
-                                          ➤ Màu: <span className="inline-block w-3 h-3 rounded-full mr-1" style={{ backgroundColor: `#${parsedCombo.maMau}` }}></span><br />
-                                          ➤ Kích thước: {parsedCombo.kichThuoc}<br />
-                                        </span>
-                                      ) || (
-                                        // Ánh xạ thủ công nếu maSanPham1 không khớp
-                                        item.maSanPham === 'SP006' && (
-                                          <span>
-                                            ➤ Màu: <span className="inline-block w-3 h-3 rounded-full mr-1" style={{ backgroundColor: '#000000' }}></span><br />
-                                            ➤ Kích thước: XL<br />
-                                          </span>
-                                        )
-                                      )}
-                                      Loại Sản Phẩm: {comboProduct?.loaiSanPham || sp.loaiSanPham || "Không xác định"}<br />
-                                      Thương hiệu: {comboProduct?.maThuongHieu || sp.thuongHieu || "Không xác định"}<br />
-                                      Số lượng: {sp.soLuong}
-                                    </li>
-                                  );
-                                })}
-                              </ul>
-                            </div>
-                          ) : (
-                            <div>
-                              <strong>{product?.tenSanPham || item.tenSanPham || "Không có tên sản phẩm"}</strong><br />
-                              {parsedSingle && (
-                                <span>
-                                  ➤ Màu: <span className="inline-block w-3 h-3 rounded-full mr-1" style={{ backgroundColor: `#${parsedSingle.maMau}` }}></span><br />
-                                  ➤ Kích thước: {parsedSingle.kichThuoc}<br />
-                                </span>
-                              )}
-                              Loại Sản Phẩm: {product?.loaiSanPham || item.loaiSanPham || "Không xác định"}<br />
-                              Thương hiệu: {product?.maThuongHieu || item.thuongHieu || "Không xác định"}
-=======
           {/* Thông tin đơn hàng */}
           <div className="bg-gray-50 p-4 rounded-lg">
             <h3 className="font-semibold mb-3">Thông tin đơn hàng</h3>
@@ -689,53 +477,19 @@
                                   </div>
                                 </div>
                               ))}
->>>>>>> 581bf04f
                             </div>
-                          )}
-                        </TableCell>
-                        <TableCell>{item.soLuong}</TableCell>
-                        <TableCell>
-                          {item.gia != null ? `${item.gia.toLocaleString('vi-VN')} VNĐ` : "Không xác định"}
-                        </TableCell>
-                        <TableCell>
-                          {item.thanhTien != null ? `${item.thanhTien.toLocaleString('vi-VN')} VNĐ` : "Không xác định"}
-                        </TableCell>
-                      </TableRow>
-                    );
-                  })
-                ) : (
-                  <TableRow>
-                    <TableCell colSpan={6} className="text-center">
-                      Không có sản phẩm trong đơn hàng này.
-                    </TableCell>
-                  </TableRow>
-                )}
-              </TableBody>
-            </Table>
+                          </div>
+                        )}
+                      </div>
+                    </div>
+                  </div>
+                ))
+              ) : (
+                <p className="text-gray-500">Không có thông tin chi tiết sản phẩm</p>
+              )}
+            </div>
           </div>
 
-<<<<<<< HEAD
-          <div className="grid grid-cols-2 gap-4">
-            <div>
-              <h3 className="text-lg font-semibold mb-2">Thông tin người dùng</h3>
-              <p><strong>Tên người nhận:</strong> {orderDetails.thongTinNguoiDung.tenNguoiNhan}</p>
-              <p><strong>Địa chỉ:</strong> {orderDetails.thongTinNguoiDung.diaChi}</p>
-              <p><strong>Số điện thoại:</strong> {orderDetails.thongTinNguoiDung.sdt}</p>
-              <p><strong>Tên người đặt:</strong> {orderDetails.thongTinNguoiDung.tenNguoiDat}</p>
-            </div>
-            <div>
-              <h3 className="text-lg font-semibold mb-2">Thông tin đơn hàng</h3>
-              <p><strong>Ngày đặt:</strong> {orderDetails.thongTinDonHang.ngayDat}</p>
-              <p><strong>Trạng thái:</strong> {
-                orderDetails.thongTinDonHang.trangThai === 0 ? 'Chưa xác nhận' :
-                orderDetails.thongTinDonHang.trangThai === 1 ? 'Đang xử lý' :
-                orderDetails.thongTinDonHang.trangThai === 2 ? 'Đang giao hàng' :
-                orderDetails.thongTinDonHang.trangThai === 3 ? 'Hoàn thành' :
-                orderDetails.thongTinDonHang.trangThai === 4 ? 'Đã hủy' : 'Không xác định'
-              }</p>
-              <p><strong>Thanh toán:</strong> {orderDetails.thongTinDonHang.thanhToan === 1 ? 'Đã thanh toán' : 'Chưa thanh toán'}</p>
-              <p><strong>Hình thức thanh toán:</strong> {orderDetails.thongTinDonHang.hinhThucThanhToan || 'Không xác định'}</p>
-=======
           {/* Tính toán chi phí */}
           <div className="bg-blue-50 p-4 rounded-lg">
             <h3 className="font-semibold mb-3">Chi tiết thanh toán</h3>
@@ -762,21 +516,9 @@
                   {(orderDetail.finalAmount || orderDetail.tongTien || 0).toLocaleString('vi-VN')}đ
                 </span>
               </div>
->>>>>>> 581bf04f
             </div>
           </div>
-
-          <div className="text-right border-t pt-4">
-            <p><strong>Tổng tiền hàng:</strong> {orderDetails.tongTien.toLocaleString('vi-VN')} VNĐ</p>
-            <p><strong>Số tiền giảm giá:</strong> {orderDetails.discountAmount.toLocaleString('vi-VN')} VNĐ</p>
-            <p><strong>Phí giao hàng:</strong> {orderDetails.shippingFee.toLocaleString('vi-VN')} VNĐ</p>
-            <p><strong>Thành tiền cuối cùng:</strong> {orderDetails.finalAmount.toLocaleString('vi-VN')} VNĐ</p>
-          </div>
         </div>
-
-        <DialogFooter>
-          <Button variant="outline" onClick={onClose}>Đóng</Button>
-        </DialogFooter>
       </DialogContent>
     </Dialog>
   );
