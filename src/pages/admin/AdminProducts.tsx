import { useState, useEffect } from "react";
<<<<<<< HEAD
import { FaPlus, FaEdit, FaTrashAlt, FaEye, FaDoorOpen, FaFileExcel, FaCheck } from "react-icons/fa";
=======
import { FaFilePdf, FaPlus, FaEdit, FaTrashAlt, FaEye, FaDoorOpen, FaFileExcel, FaCheck } from "react-icons/fa";
>>>>>>> a87c5d23
import { Card, CardContent, CardHeader, CardTitle } from "@/components/ui/card";
import { Button } from "@/components/ui/button";
import { Input } from "@/components/ui/input";
import { Checkbox } from "@/components/ui/checkbox";
import {
  DropdownMenu,
  DropdownMenuContent,
  DropdownMenuItem,
  DropdownMenuTrigger,
} from "@/components/ui/dropdown-menu";
import { Badge } from "@/components/ui/badge";
import { Search, Plus, Filter, Grid2X2, List, MoreVertical, Tag, Download, CheckSquare, Square } from "lucide-react";
import EditProductModal from "@/components/admin/SanPhamAdmin/EditProductModal";
import CreateSanPhamModal from "@/components/admin/SanPhamAdmin/CreateSanPhamModal";
import DetailSanPhamModal from "@/components/admin/SanPhamAdmin/DetailSanPhamModal";
import Swal from "sweetalert2";
import * as XLSX from "xlsx";
<<<<<<< HEAD
=======
import { previewProductCards, printToPDF } from "@/components/admin/SanPhamAdmin/ProductPrintUtils"
>>>>>>> a87c5d23

const Products = () => {
  const [products, setProducts] = useState([]);
  const [loading, setLoading] = useState(true);
  const [view, setView] = useState("grid");
  const [searchTerm, setSearchTerm] = useState("");
  const [isAddModalOpen, setIsAddModalOpen] = useState(false);
  const [isEditModalOpen, setIsEditModalOpen] = useState(false);
  const [isDetailModalOpen, setIsDetailModalOpen] = useState(false);
  const [selectedProduct, setSelectedProduct] = useState(null);
  const [productEdit, setProductEdit] = useState(null);
  const [selectedProductId, setSelectedProductId] = useState(null);
  const [sortBy, setSortBy] = useState(""); // Sắp xếp: "" | "price-asc" | "price-desc" | "name-asc" | "name-desc"
  const [currentPage, setCurrentPage] = useState(1);
  const [selectedProducts, setSelectedProducts] = useState(new Set()); // Danh sách sản phẩm đã chọn
  const [selectMode, setSelectMode] = useState(false); // Chế độ chọn sản phẩm
  const productsPerPage = 12;

  const fetchProducts = async () => {
    try {
      const response = await fetch("http://localhost:5261/api/SanPham/ListSanPham", {
        method: "GET",
        headers: { "Content-Type": "application/json" },
      });
      if (response.ok) {
        const data = await response.json();
        setProducts(data || []);
      } else {
        console.error("Lỗi khi lấy danh sách sản phẩm:", response.status);
        setProducts([]);
      }
    } catch (error) {
      console.error("Lỗi kết nối API danh sách sản phẩm:", error);
      setProducts([]);
    } finally {
      setLoading(false);
    }
  };

  const fetchProductLoadInfo = async (id) => {
    try {
      const response = await fetch(`http://localhost:5261/api/SanPham/SanPhamByIDSorted?id=${id}`, {
        method: "GET",
        headers: { "Content-Type": "application/json" },
      });
      if (response.ok) {
        const data = await response.json();
        setProductEdit(data || null);
      } else {
        console.error("Lỗi khi lấy chi tiết sản phẩm:", response.status);
        setProductEdit(null);
      }
    } catch (error) {
      console.error("Lỗi kết nối API chi tiết sản phẩm:", error);
      setProductEdit(null);
    }
  };

  useEffect(() => {
    fetchProducts();
  }, []);

  const getSortedProducts = () => {
    let filtered = [...products].filter(
      (product) =>
        (product.name?.toLowerCase() || "").includes(searchTerm.toLowerCase()) ||
        (product.loaiSanPham?.toLowerCase() || "").includes(searchTerm.toLowerCase())
    );

    switch (sortBy) {
      case "price-asc":
        return filtered.sort((a, b) => (a.donGia || 0) - (b.donGia || 0));
      case "price-desc":
        return filtered.sort((a, b) => (b.donGia || 0) - (a.donGia || 0));
      case "name-asc":
        return filtered.sort((a, b) => 
          (a.name || "").localeCompare(b.name || ""));
      case "name-desc":
        return filtered.sort((a, b) => 
          (b.name || "").localeCompare(a.name || ""));
      default:
        return filtered;
    }
  };

  const sortedProducts = getSortedProducts();
  const indexOfLastProduct = currentPage * productsPerPage;
  const indexOfFirstProduct = indexOfLastProduct - productsPerPage;
  const currentProducts = sortedProducts.slice(indexOfFirstProduct, indexOfLastProduct);
  const totalPages = Math.ceil(sortedProducts.length / productsPerPage);

  const handlePageChange = (page) => {
    setCurrentPage(page);
  };

  // Xử lý chọn sản phẩm
  const handleSelectProduct = (productId) => {
    const newSelected = new Set(selectedProducts);
    if (newSelected.has(productId)) {
      newSelected.delete(productId);
    } else {
      newSelected.add(productId);
    }
    setSelectedProducts(newSelected);
  };

  // Xử lý chọn tất cả sản phẩm
  const handleSelectAll = () => {
    if (selectedProducts.size === currentProducts.length) {
      // Nếu đã chọn tất cả, bỏ chọn tất cả
      setSelectedProducts(new Set());
    } else {
      // Chọn tất cả sản phẩm hiện tại
      const allCurrentIds = new Set(currentProducts.map(product => product.id));
      setSelectedProducts(allCurrentIds);
    }
  };

  // Bật/tắt chế độ chọn
  const toggleSelectMode = () => {
    setSelectMode(!selectMode);
    setSelectedProducts(new Set()); // Reset selection khi đổi chế độ
  };
<<<<<<< HEAD

  // Xuất Excel
  const exportToExcel = async () => {
  if (selectedProducts.size === 0) {
    Swal.fire({
      title: "Thông báo",
      text: "Vui lòng chọn ít nhất một sản phẩm để xuất Excel.",
      icon: "warning",
    });
    return;
  }

  try {
    // Fetch data từ API
    const selectedProductsData = [];
    for (const productId of selectedProducts) {
      const response = await fetch(`http://localhost:5261/api/SanPham/SanPhamByID?id=${productId}`);
      if (!response.ok) {
        throw new Error(`Không thể lấy dữ liệu cho sản phẩm ${productId}`);
      }
      const data = await response.json();
      selectedProductsData.push(...data);
    }

    // Chuẩn bị dữ liệu cho Excel theo định dạng mẫu
    const excelData = selectedProductsData.map((product, index) => {
      const [baseId, color, size] = product.maSanPham.split("_");
      // Tính số lượng còn lại
      const productRemain = product.soLuongDaBan != null 
        ? product.soLuong - product.soLuongDaBan 
        : product.soLuong;
      return {
        "STT": index + 1,
        "Mã sản phẩm": baseId || "N/A",
        "Tên sản phẩm": product.tenSanPham || "Không có tên",
        "Loại sản phẩm": product.maLoaiSanPhamNavigation?.tenLoai || "Quần", // Default to "Quần" per template
        "Thương hiệu": product.maThuongHieuNavigation?.tenThuongHieu || "Gucci", // Default to "Gucci" per template
        "Chất liệu": product.chatLieu || "N/A",
        "Màu Sắc": color || "N/A",
        "Kích Thước": size?.trim() || "N/A",
        "Đơn giá (VND)": product.gia || 0,
        "Số lượng Còn lại": productRemain,
        "Số Lượng Đã bán": product.soLuongDaBan || 0,
        "Trạng thái": product.trangThai === 0 ? "Tạm ngừng bán" : "Đang bán",
        "Mô tả": product.moTa || "Không có mô tả",
      };
    });

    // Tạo workbook và worksheet
    const wb = XLSX.utils.book_new();
    const ws = XLSX.utils.json_to_sheet(excelData);

    // Tự động điều chỉnh độ rộng cột
    const colWidths = [];
    const headers = Object.keys(excelData[0] || {});
    headers.forEach((header, index) => {
      const maxLength = Math.max(
        header.length,
        ...excelData.map((row) => String(row[header] || "").length)
      );
      colWidths[index] = { width: Math.min(maxLength + 2, 50) };
    });
    ws["!cols"] = colWidths;

    // Thêm worksheet vào workbook
    XLSX.utils.book_append_sheet(wb, ws, "Danh sách sản phẩm");

    // Xuất file với tên theo định dạng mẫu
    const fileName = `SanPham_${new Date().toISOString().split("T")[0]}.xlsx`;
    XLSX.writeFile(wb, fileName);

    // Hiển thị thông báo thành công
    Swal.fire({
      title: "Thành công!",
      text: `Đã xuất ${selectedProducts.size} sản phẩm ra file Excel thành công!`,
      icon: "success",
      timer: 3000,
      timerProgressBar: true,
      showConfirmButton: false,
    });
  } catch (error) {
    Swal.fire({
      title: "Lỗi",
      text: `Không thể xuất Excel: ${error.message}`,
      icon: "error",
    });
  }
};
=======
  // Xuất HTML 
  // Thêm hàm này vào trong component Products
  const exportToHTML = async () => {
    if (selectedProducts.size === 0) {
      Swal.fire({
        title: "Thông báo",
        text: "Vui lòng chọn ít nhất một sản phẩm để xuất báo cáo.",
        icon: "warning",
      });
      return;
    }

    try {
      // Fetch data từ API
      const selectedProductsData = [];
      for (const productId of selectedProducts) {
        const response = await fetch(`http://localhost:5261/api/SanPham/SanPhamByID?id=${productId}`);
        if (!response.ok) {
          throw new Error(`Không thể lấy dữ liệu cho sản phẩm ${productId}`);
        }
        const data = await response.json();
        selectedProductsData.push(...data);
      }

      // Tạo HTML content
      const currentDate = new Date();
      const fromDate = "01/01/2030";
      const toDate = "31/01/2030";
      
      // Tính toán tổng cộng
      let totalNhap = 0;
      let totalGiaTriNhap = 0;
      let totalXuat = 0;
      let totalGiaTriXuat = 0;
      let totalTonCuoi = 0;
      let totalGiaTriTonCuoi = 0;

      // Tạo các dòng dữ liệu
      const tableRows = selectedProductsData.map((product, index) => {
        const [baseId, color, size] = product.maSanPham.split("_");
        const nhap = product.soLuong || 0;
        const giaTriNhap = nhap * (product.giaNhap || 0);
        const xuat = product.soLuongDaBan || 0;
        const giaTriXuat = xuat * (product.gia || 0);
        const tonCuoi = nhap - xuat;
        const giaTriTonCuoi = tonCuoi * (product.giaNhap || 0);

        // Cộng vào tổng
        totalNhap += nhap;
        totalGiaTriNhap += giaTriNhap;
        totalXuat += xuat;
        totalGiaTriXuat += giaTriXuat;
        totalTonCuoi += tonCuoi;
        totalGiaTriTonCuoi += giaTriTonCuoi;

        return `
          <tr>
            <td style="text-align: center; border: 1px solid #000; padding: 4px;">${index + 1}</td>
            <td style="text-align: center; border: 1px solid #000; padding: 4px;">${baseId || 'N/A'}</td>
            <td style="text-align: left; border: 1px solid #000; padding: 4px;">${product.tenSanPham || 'Không có tên'}</td>
            <td style="text-align: center; border: 1px solid #000; padding: 4px;">${product.thuongHieu || 'N/A'}</td>
            <td style="text-align: center; border: 1px solid #000; padding: 4px;">${product.chatLieu || 'N/A'}</td>
            <td style="text-align: center; border: 1px solid #000; padding: 4px;">${product.loaiSanPham || 'N/A'}</td>
            <td style="text-align: center; border: 1px solid #000; padding: 4px;">#${color || 'N/A'}</td>
            <td style="text-align: center; border: 1px solid #000; padding: 4px;">${size || 'N/A'}</td>
            <td style="text-align: center; border: 1px solid #000; padding: 4px;">Chiếc</td>
            <td style="text-align: right; border: 1px solid #000; padding: 4px;">${nhap.toLocaleString('vi-VN', {minimumFractionDigits: 2})}</td>
            <td style="text-align: right; border: 1px solid #000; padding: 4px;">${giaTriNhap.toLocaleString('vi-VN')}</td>
            <td style="text-align: right; border: 1px solid #000; padding: 4px;">${xuat.toLocaleString('vi-VN', {minimumFractionDigits: 2})}</td>
            <td style="text-align: right; border: 1px solid #000; padding: 4px;">${giaTriXuat.toLocaleString('vi-VN')}</td>
            <td style="text-align: right; border: 1px solid #000; padding: 4px;">${tonCuoi.toLocaleString('vi-VN', {minimumFractionDigits: 2})}</td>
            <td style="text-align: right; border: 1px solid #000; padding: 4px;">${giaTriTonCuoi.toLocaleString('vi-VN')}</td>
          </tr>
        `;
      }).join('');

      const htmlContent = `
        <!DOCTYPE html>
        <html lang="vi">
        <head>
          <meta charset="UTF-8">
          <meta name="viewport" content="width=device-width, initial-scale=1.0">
          <title>Báo cáo vật tư</title>
          <style>
            body {
              font-family: 'Times New Roman', serif;
              margin: 20px;
              font-size: 12px;
              line-height: 1.2;
            }
            .header {
              display: flex;
              justify-content: space-between;
              margin-bottom: 20px;
            }
            .header-left {
              text-align: left;
            }
            .header-right {
              text-align: right;
            }
            .title {
              text-align: center;
              font-size: 16px;
              font-weight: bold;
              margin: 20px 0;
            }
            .subtitle {
              text-align: center;
              font-size: 12px;
              margin-bottom: 20px;
            }
            table {
              width: 100%;
              border-collapse: collapse;
              margin-bottom: 20px;
            }
            th, td {
              border: 1px solid #000;
              padding: 4px;
              text-align: center;
            }
            th {
              background-color: #f0f0f0;
              font-weight: bold;
            }
            .total-row {
              font-weight: bold;
              background-color: #f5f5f5;
            }
            .signature {
              display: flex;
              justify-content: space-between;
              margin-top: 30px;
            }
            .signature-block {
              text-align: center;
              width: 30%;
            }
            @media print {
              body { margin: 0; }
              .no-print { display: none; }
            }
          </style>
        </head>
        <body>
          <div class="header">
            <div class="header-left">
              <strong>CÔNG TY PHẦN MỀM QUẢN LÝ DOANH NGHIỆP (FAST)</strong><br>
              Tầng 3, Tòa nhà CTTB - Khu VOV, Mễ Trì, Nam Từ Liêm, Hà Nội<br>
              www.fast.com.vn
            </div>
            <div class="header-right">
              <strong>Mẫu số S11-DN</strong><br>
              (Ban hành theo Thông tư số<br>
              200/2014/TT-BTC ngày 22/12/2014<br>
              của Bộ Tài Chính)
            </div>
          </div>

          <h1 class="title">BẢNG TỔNG HỢP SẢN PHẨM</h1>
          <div class="subtitle">
            <strong>Tài khoản: 152 - Vật liệu chính</strong><br>
            Từ ngày ${fromDate} đến ngày ${toDate}
          </div>

          <table>
            <thead>
              <tr>
                <th rowspan="2" style="width: 5%;">Stt</th>
                <th rowspan="2" style="width: 8%;">Mã vật tư</th>
                <th rowspan="2" style="width: 15%;">Tên vật tư</th>
                <th rowspan="2" style="width: 8%;">Thương hiệu</th>
                <th rowspan="2" style="width: 8%;">Chất liệu</th>
                <th rowspan="2" style="width: 8%;">Loại sản phẩm</th>
                <th rowspan="2" style="width: 8%;">Màu sắc</th>
                <th rowspan="2" style="width: 8%;">Kích thước</th>
                <th rowspan="2" style="width: 5%;">Đvt</th>
                <th colspan="2" style="width: 12%;">Nhập</th>
                <th colspan="2" style="width: 12%;">Xuất</th>
                <th colspan="2" style="width: 12%;">Tồn cuối</th>
              </tr>
              <tr>
                <th>Số lượng</th>
                <th>Giá trị</th>
                <th>Số lượng</th>
                <th>Giá trị</th>
                <th>Số lượng</th>
                <th>Giá trị</th>
              </tr>
            </thead>
            <tbody>
              ${tableRows}
              <tr class="total-row">
                <td colspan="9" style="text-align: center; font-weight: bold;">Tổng cộng</td>
                <td style="text-align: right; font-weight: bold;">${totalNhap.toLocaleString('vi-VN', {minimumFractionDigits: 2})}</td>
                <td style="text-align: right; font-weight: bold;">${totalGiaTriNhap.toLocaleString('vi-VN')}</td>
                <td style="text-align: right; font-weight: bold;">${totalXuat.toLocaleString('vi-VN', {minimumFractionDigits: 2})}</td>
                <td style="text-align: right; font-weight: bold;">${totalGiaTriXuat.toLocaleString('vi-VN')}</td>
                <td style="text-align: right; font-weight: bold;">${totalTonCuoi.toLocaleString('vi-VN', {minimumFractionDigits: 2})}</td>
                <td style="text-align: right; font-weight: bold;">${totalGiaTriTonCuoi.toLocaleString('vi-VN')}</td>
              </tr>
            </tbody>
          </table>

          <div style="text-align: right; margin-top: 20px;">
            Ngày.......tháng.......năm...............
          </div>

          <div class="signature">
            <div class="signature-block">
              <strong>NGƯỜI GHI SỔ</strong><br>
              <em>(Ký, họ tên)</em>
            </div>
            <div class="signature-block">
              <strong>KẾ TOÁN TRƯỞNG</strong><br>
              <em>(Ký, họ tên)</em>
            </div>
            <div class="signature-block">
              <strong>NGƯỜI ĐẠI DIỆN THEO PHÁP LUẬT</strong><br>
              <em>(Ký, họ tên, đóng dấu)</em>
            </div>
          </div>

          <div class="no-print" style="text-align: center; margin-top: 30px;">
            <button onclick="window.print()" style="background-color: #007bff; color: white; padding: 10px 20px; border: none; border-radius: 5px; cursor: pointer; font-size: 14px;">
              In báo cáo
            </button>
            <button onclick="window.close()" style="background-color: #6c757d; color: white; padding: 10px 20px; border: none; border-radius: 5px; cursor: pointer; font-size: 14px; margin-left: 10px;">
              Đóng
            </button>
          </div>
        </body>
        </html>
      `;

      // Mở cửa sổ mới với báo cáo
      const newWindow = window.open('', '_blank');
      newWindow.document.write(htmlContent);
      newWindow.document.close();

      Swal.fire({
        title: "Thành công!",
        text: "Đã tạo báo cáo vật tư thành công!",
        icon: "success",
        timer: 3000,
        timerProgressBar: true,
        showConfirmButton: false,
      });

    } catch (error) {
      Swal.fire({
        title: "Lỗi",
        text: `Không thể tạo báo cáo: ${error.message}`,
        icon: "error",
      });
    }
  };
  // Xuất Excel
  const exportToExcel = async () => {
    if (selectedProducts.size === 0) {
      Swal.fire({
        title: "Thông báo",
        text: "Vui lòng chọn ít nhất một sản phẩm để xuất Excel.",
        icon: "warning",
      });
      return;
    }

    try {
      // Fetch data từ API
      const selectedProductsData = [];
      for (const productId of selectedProducts) {
        const response = await fetch(`http://localhost:5261/api/SanPham/SanPhamByID?id=${productId}`);
        if (!response.ok) {
          throw new Error(`Không thể lấy dữ liệu cho sản phẩm ${productId}`);
        }
        const data = await response.json();
        selectedProductsData.push(...data);
      }
      const excelData = selectedProductsData.map((product, index) => {
        const [baseId, color, size] = product.maSanPham.split("_");
        const productRemain = product.soLuongDaBan != null 
          ? product.soLuong - product.soLuongDaBan 
          : product.soLuong;
        return {
          "STT": index + 1,
          "Mã sản phẩm": baseId || "N/A",
          "Tên sản phẩm": product.tenSanPham || "Không có tên",
          "Loại sản phẩm": product.thuongHieu,
          "Thương hiệu": product.loaiSanPham,
          "Chất liệu": product.chatLieu || "N/A",
          "Màu Sắc": color || "N/A",
          "Kích Thước": size?.trim() || "N/A",
          "Đơn giá nhập (VND)": product.giaNhap || 0,
          "Đơn giá bán (VND)": product.gia || 0,
          "Số lượng Còn lại": productRemain,
          "Số Lượng Đã bán": product.soLuongDaBan || 0,
          "Trạng thái": product.trangThai === 0 ? "Tạm ngừng bán" : "Đang bán",
          "Mô tả": product.moTa || "Không có mô tả",
        };
      });
      const wb = XLSX.utils.book_new();
      const ws = XLSX.utils.json_to_sheet(excelData);

      const colWidths = [];
      const headers = Object.keys(excelData[0] || {});
      headers.forEach((header, index) => {
        const maxLength = Math.max(
          header.length,
          ...excelData.map((row) => String(row[header] || "").length)
        );
        colWidths[index] = { width: Math.min(maxLength + 2, 50) };
      });
      ws["!cols"] = colWidths;

      // Thêm worksheet vào workbook
      XLSX.utils.book_append_sheet(wb, ws, "Danh sách sản phẩm");

      // Xuất file với tên theo định dạng mẫu
      const fileName = `SanPham_${new Date().toISOString().split("T")[0]}.xlsx`;
      XLSX.writeFile(wb, fileName);

      // Hiển thị thông báo thành công
      Swal.fire({
        title: "Thành công!",
        text: `Đã xuất ${selectedProducts.size} sản phẩm ra file Excel thành công!`,
        icon: "success",
        timer: 3000,
        timerProgressBar: true,
        showConfirmButton: false,
      });
    } catch (error) {
      Swal.fire({
        title: "Lỗi",
        text: `Không thể xuất Excel: ${error.message}`,
        icon: "error",
      });
    }
  };

>>>>>>> a87c5d23
  const handleEditProduct = (product) => {
    setSelectedProduct(product);
    setIsEditModalOpen(true);
    fetchProductLoadInfo(product.id);
  };

  const handleViewDetails = (productId) => {
    setSelectedProductId(productId);
    setIsDetailModalOpen(true);
  };

  const handleDeleteProduct = async (product) => {
    Swal.fire({
      title: "Bạn có chắc chắn?",
      text: `Sản phẩm ${product.name} mang mã ${product.id} sẽ chuyển sang trạng thái ngừng bán!`,
      icon: "warning",
      showCancelButton: true,
      confirmButtonColor: "#d33",
      cancelButtonColor: "#3085d6",
      confirmButtonText: "Ngưng Bán",
      cancelButtonText: "Hủy",
    }).then(async (result) => {
      if (result.isConfirmed) {
        try {
          const response = await fetch(`http://localhost:5261/api/SanPham/DeleteSanPham?id=${product.id}`, {
            method: "GET",
            headers: { "Content-Type": "application/json" },
          });
          if (response.ok) {
            Swal.fire({
              title: "Thành công!",
              text: "Ngưng Bán sản phẩm thành công!",
              icon: "success",
              timer: 3000,
              timerProgressBar: true,
              showConfirmButton: false,
            }).then(() => {
              fetchProducts();
            });
          } else {
            Swal.fire({
              title: "Lỗi!",
              text: "Có lỗi xảy ra khi ngưng bán sản phẩm.",
              icon: "error",
            });
          }
        } catch (error) {
          Swal.fire({
            title: "Lỗi!",
            text: "Có lỗi hệ thống khi ngưng bán.",
            icon: "error",
          });
        }
      }
    });
  };

  const handleActiveProduct = async (product) => {
    Swal.fire({
      title: "Bạn có chắc chắn?",
      text: `Sản phẩm ${product.name} mang mã ${product.id} sẽ chuyển sang trạng thái đang bán!`,
      icon: "warning",
      showCancelButton: true,
      confirmButtonColor: "#3085d6",
      cancelButtonColor: "#d33",
      confirmButtonText: "Đang bán",
      cancelButtonText: "Hủy",
    }).then(async (result) => {
      if (result.isConfirmed) {
        try {
          const response = await fetch(`http://localhost:5261/api/SanPham/ActiveSanPham?id=${product.id}`, {
            method: "GET",
            headers: { "Content-Type": "application/json" },
          });
          if (response.ok) {
            Swal.fire({
              title: "Thành công!",
              text: "Mở bán lại sản phẩm thành công!",
              icon: "success",
              timer: 3000,
              timerProgressBar: true,
              showConfirmButton: false,
            }).then(() => {
              fetchProducts();
            });
          } else {
            Swal.fire({
              title: "Lỗi!",
              text: "Có lỗi xảy ra khi mở bán lại sản phẩm.",
              icon: "error",
            });
          }
        } catch (error) {
          Swal.fire({
            title: "Lỗi!",
            text: "Có lỗi hệ thống khi mở bán lại.",
            icon: "error",
          });
        }
      }
    });
  };

  const handleAddProductSuccess = () => {
    fetchProducts();
  };

  if (loading) {
    return <div className="flex justify-center items-center h-screen">Đang tải sản phẩm...</div>;
  }

  return (
    <div className="space-y-6">
      <div className="flex flex-col md:flex-row md:items-center md:justify-between gap-4 w-full">
        <div>
          <h1 className="text-3xl font-bold tracking-tight">Sản phẩm</h1>
          <p className="text-muted-foreground mt-1">Quản lý sản phẩm trong cửa hàng của bạn</p>
        </div>
        <div className="flex gap-2">
          <Button
            variant={selectMode ? "secondary" : "outline"}
            onClick={toggleSelectMode}
            className="flex items-center gap-2"
          >
            {selectMode ? <CheckSquare className="h-4 w-4" /> : <Square className="h-4 w-4" />}
            {selectMode ? "Thoát chế độ chọn" : "Chọn sản phẩm"}
          </Button>
          {selectMode && (
<<<<<<< HEAD
            <Button
              variant="outline"
              onClick={exportToExcel}
              className="flex items-center gap-2 bg-green-50 hover:bg-green-100 text-green-700 border-green-300"
              disabled={selectedProducts.size === 0}
            >
              <FaFileExcel className="h-4 w-4" />
              Xuất Excel ({selectedProducts.size})
            </Button>
=======
            <>
              <DropdownMenu>
                <DropdownMenuTrigger asChild>
                  <Button
                    variant="outline"
                    className="flex items-center gap-2 bg-blue-50 hover:bg-blue-100 text-blue-700 border-blue-300"
                    disabled={selectedProducts.size === 0}
                  >
                    <FaFilePdf className="h-4 w-4" />
                    Tùy Chọn ({selectedProducts.size})
                  </Button>
                </DropdownMenuTrigger>
                <DropdownMenuContent>
                  <DropdownMenuItem onClick={exportToHTML}>
                    <FaFilePdf className="mr-2 h-4 w-4" />
                    Báo cáo vật tư
                  </DropdownMenuItem>
                  <DropdownMenuItem  onClick={exportToExcel}
                      disabled={selectedProducts.size === 0}>
                    <FaFileExcel className="mr-2 h-4 w-4" />
                    Xuất Excel 
                  </DropdownMenuItem>
                  <DropdownMenuItem onClick={() => previewProductCards(selectedProducts)}>
                    <FaEye className="mr-2 h-4 w-4" />
                    Xem trước File PDF
                  </DropdownMenuItem>
                  <DropdownMenuItem onClick={() => printToPDF(selectedProducts)}>
                    <FaFilePdf className="mr-2 h-4 w-4" />
                    In Thành PDF
                  </DropdownMenuItem>
                </DropdownMenuContent>
              </DropdownMenu>
            </>
>>>>>>> a87c5d23
          )}
          <Button
            className="bg-purple-400 hover:bg-purple-500 text-white"
            onClick={() => {
              console.log("Nút Thêm Sản Phẩm Mới được nhấn");
              setIsAddModalOpen(true);
            }}
          >
            <Plus className="h-4 w-4 mr-2" />
            Thêm Sản Phẩm Mới
          </Button>
        </div>
      </div>

      <Card>
        <CardHeader className="pb-3">
          <div className="flex items-center justify-between">
            <CardTitle>Tất cả sản phẩm</CardTitle>
            {selectMode && (
              <div className="flex items-center gap-2">
                <Button
                  variant="outline"
                  size="sm"
                  onClick={handleSelectAll}
                  className="flex items-center gap-2"
                >
                  {selectedProducts.size === currentProducts.length ? (
                    <><FaCheck className="h-3 w-3" /> Bỏ chọn tất cả</>
                  ) : (
                    <><CheckSquare className="h-3 w-3" /> Chọn tất cả</>
                  )}
                </Button>
                <span className="text-sm text-muted-foreground">
                  Đã chọn: {selectedProducts.size} sản phẩm
                </span>
              </div>
            )}
          </div>
        </CardHeader>
        <CardContent>
          <div className="flex flex-col sm:flex-row gap-4 mb-6 justify-between items-start sm:items-center">
            <div className="relative w-full sm:w-auto">
              <Search className="absolute left-2.5 top-2.5 h-4 w-4 text-muted-foreground" />
              <Input
                type="search"
                placeholder="Gõ tên sản phẩm cần tìm"
                className="pl-8 w-full sm:w-[300px]"
                value={searchTerm}
                onChange={(e) => setSearchTerm(e.target.value)}
              />
            </div>
            <div className="flex gap-2 self-end">
              <DropdownMenu>
                <DropdownMenuTrigger asChild>
                  <Button variant="outline" size="sm" className="h-9">
                    <Filter className="h-4 w-4 mr-2" />
                    {sortBy === "" ? "Sắp xếp" : 
                      sortBy === "price-asc" ? "Giá thấp - cao" :
                      sortBy === "price-desc" ? "Giá cao - thấp" :
                      sortBy === "name-asc" ? "A - Z" : "Z - A"}
                  </Button>
                </DropdownMenuTrigger>
                <DropdownMenuContent>
                  <DropdownMenuItem onClick={() => setSortBy("")}>
                    Mặc định
                  </DropdownMenuItem>
                  <DropdownMenuItem onClick={() => setSortBy("price-asc")}>
                    Giá: Thấp đến Cao
                  </DropdownMenuItem>
                  <DropdownMenuItem onClick={() => setSortBy("price-desc")}>
                    Giá: Cao đến Thấp
                  </DropdownMenuItem>
                  <DropdownMenuItem onClick={() => setSortBy("name-asc")}>
                    Tên: A - Z
                  </DropdownMenuItem>
                  <DropdownMenuItem onClick={() => setSortBy("name-desc")}>
                    Tên: Z - A
                  </DropdownMenuItem>
                </DropdownMenuContent>
              </DropdownMenu>
              <div className="flex border rounded-md">
                <Button
                  variant={view === "grid" ? "secondary" : "ghost"}
                  size="sm"
                  className="h-9 rounded-r-none"
                  onClick={() => setView("grid")}
                >
                  <Grid2X2 className="h-4 w-4" />
                </Button>
                <Button
                  variant={view === "list" ? "secondary" : "ghost"}
                  size="sm"
                  className="h-9 rounded-l-none"
                  onClick={() => setView("list")}
                >
                  <List className="h-4 w-4" />
                </Button>
              </div>
            </div>
          </div>

          {view === "grid" ? (
            <div className="grid grid-cols-1 sm:grid-cols-2 lg:grid-cols-3 xl:grid-cols-4 gap-4">
              {currentProducts.map((product) => (
                <Card key={product.id} className="hover-scale overflow-hidden group relative">
                  {selectMode && (
                    <div className="absolute top-2 left-2 z-10">
                      <Checkbox
                        checked={selectedProducts.has(product.id)}
                        onCheckedChange={() => handleSelectProduct(product.id)}
                        className="bg-white border-2 border-gray-300 data-[state=checked]:bg-purple-500 data-[state=checked]:border-purple-500"
                      />
                    </div>
                  )}
                  <div className="aspect-square bg-purple-light flex items-center justify-center">
                    <img
                      src={
                        product.hinh && product.hinh[0]
                          ? `data:image/jpeg;base64,${product.hinh[0]}`
                          : "/placeholder-image.jpg"
                      }
                      alt={product.name}
                      className="w-full h-full object-contain"
                    />
                  </div>
                  <CardContent className="p-4">
                    <div className="flex justify-between items-start">
                      <div>
                        <h3 className="font-semibold">{product.name || "Không có tên"}</h3>
                        <p className="text-sm text-muted-foreground mt-1 line-clamp-2">
                          Thương hiệu: {product.thuongHieu || "Không xác định"}
                        </p>
                      </div>
                      {!selectMode && (
                        <DropdownMenu>
                          <DropdownMenuTrigger asChild>
                            <Button
                              variant="ghost"
                              size="icon"
                              className="h-8 w-8 opacity-0 group-hover:opacity-100 transition-opacity"
                            >
                              <MoreVertical className="h-4 w-4" />
                            </Button>
                          </DropdownMenuTrigger>
                          <DropdownMenuContent align="end">
                            <DropdownMenuItem onClick={() => handleEditProduct(product)}>
                              <FaEdit className="mr-2 h-4 w-4 text-blue-500" /> Chỉnh sửa
                            </DropdownMenuItem>
                            <DropdownMenuItem onClick={() => handleViewDetails(product.id)}>
                              <FaEye className="mr-2 h-4 w-4 text-green-500" /> Chi tiết
                            </DropdownMenuItem>
                            {product.trangThai === 0 ? (
                              <DropdownMenuItem onClick={() => handleActiveProduct(product)} className="text-green-600">
                                <FaDoorOpen className="mr-2 h-4 w-4 text-green-500" /> Mở bán
                              </DropdownMenuItem>
                            ) : (
                              <DropdownMenuItem onClick={() => handleDeleteProduct(product)} className="text-red-600">
                                <FaTrashAlt className="mr-2 h-4 w-4 text-red-500" /> Ngừng Bán
                              </DropdownMenuItem>
                            )}
                          </DropdownMenuContent>
                        </DropdownMenu>
                      )}
                    </div>
                    <div className="flex items-center gap-2 mt-3">
                      <Badge variant="outline" className="bg-secondary text-white border-0">
                        <Tag className="h-3 w-3 mr-1" /> {product.loaiSanPham || "N/A"}
                      </Badge>
                      <Badge variant="outline" className="bg-secondary text-white border-0">
                        <Tag className="h-3 w-3 mr-1" /> {product.chatLieu || "N/A"}
                      </Badge>
                      <Badge
                        variant={product.soLuong > 0 ? "default" : "destructive"}
                        className="flex flex-col justify-center items-center text-center h-full px-2"
                      >
                        {product.trangThai === 0 ? "Tạm Ngưng Bán" : "Đang Bán"}
                      </Badge>
                    </div>
                    <div className="flex justify-between items-center mt-3">
                      <span className="font-bold text-purple">
                        {(product.donGia/1000)?.toFixed(3) || "0"} VND
                      </span>
                      <span className="text-xs text-muted-foreground">
                        Còn lại: {product.soLuong || 0} sản phẩm
                      </span>
                    </div>
                  </CardContent>
                </Card>
              ))}
            </div>
          ) : (
            <div className="border rounded-md divide-y">
              {currentProducts.map((product) => (
                <div
                  key={product.id}
                  className="p-4 flex items-center gap-4 hover:bg-muted/50"
                >
                  {selectMode && (
                    <Checkbox
                      checked={selectedProducts.has(product.id)}
                      onCheckedChange={() => handleSelectProduct(product.id)}
                      className="data-[state=checked]:bg-purple-500 data-[state=checked]:border-purple-500"
                    />
                  )}
                  <div className="h-20 w-20 bg-purple-light rounded-md flex items-center justify-center">
                    <img
                      src={
                        product.hinh && product.hinh[0]
                          ? `data:image/jpeg;base64,${product.hinh[0]}`
                          : "/placeholder-image.jpg"
                      }
                      alt={product.name}
                      className="w-full h-full object-contain rounded-md"
                    />
                  </div>
                  <div className="flex-1">
                    <h3 className="font-semibold">{product.name || "Không có tên"}</h3>
                    <p className="text-sm text-white line-clamp-1">
                      Thương hiệu: {product.thuongHieu || "Không xác định"}
                    </p>
                  </div>
                  <div className="flex items-center gap-2">
                    <Badge variant="outline" className="bg-secondary text-white border-0">
                      {product.loaiSanPham || "N/A"}
                    </Badge>
                  </div>
                  <div className="text-right">
                    <div className="font-bold text-purple">
                      {(product.donGia / 1000)?.toFixed(3) || "0"} VND
                    </div>
                    <div className="text-xs text-muted-foreground">
                      Số lượng: {product.soLuong || 0}
                    </div>
                  </div>
                  {!selectMode && (
                    <DropdownMenu>
                      <DropdownMenuTrigger asChild>
                        <Button variant="ghost" size="icon" className="h-8 w-8">
                          <MoreVertical className="h-4 w-4" />
                        </Button>
                      </DropdownMenuTrigger>
                      <DropdownMenuContent align="end">
                        <DropdownMenuItem onClick={() => handleEditProduct(product)}>
                          Chỉnh Sửa
                        </DropdownMenuItem>
                        <DropdownMenuItem onClick={() => handleViewDetails(product.id)}>
                          Chi Tiết
                        </DropdownMenuItem>
                        {product.trangThai === 0 ? (
                          <DropdownMenuItem onClick={() => handleActiveProduct(product)} className="text-green-600">
                            Mở Bán
                          </DropdownMenuItem>
                        ) : (
                          <DropdownMenuItem onClick={() => handleDeleteProduct(product)} className="text-red-600">
                            Ngừng Bán
                          </DropdownMenuItem>
                        )}
                      </DropdownMenuContent>
                    </DropdownMenu>
                  )}
                </div>
              ))}
            </div>
          )}

          {currentProducts.length === 0 && (
            <div className="text-center py-10">
              <p className="text-muted-foreground">Không tìm thấy sản phẩm nào</p>
            </div>
          )}

          {totalPages > 1 && (
            <div className="flex justify-center items-center gap-2 mt-6">
              <Button
                variant="outline"
                size="sm"
                onClick={() => handlePageChange(currentPage - 1)}
                disabled={currentPage === 1}
              >
                Trước
              </Button>
              {Array.from({ length: totalPages }, (_, i) => i + 1).map((page) => (
                <Button
                  key={page}
                  variant={currentPage === page ? "default" : "outline"}
                  size="sm"
                  onClick={() => handlePageChange(page)}
                >
                  {page}
                </Button>
              ))}
              <Button
                variant="outline"
                size="sm"
                onClick={() => handlePageChange(currentPage + 1)}
                disabled={currentPage === totalPages}
              >
                Sau
              </Button>
            </div>
          )}
        </CardContent>
      </Card>

      <EditProductModal
        isEditModalOpen={isEditModalOpen}
        setIsEditModalOpen={setIsEditModalOpen}
        selectedProduct={selectedProduct}
        productData={productEdit}
      />
      <CreateSanPhamModal
        isAddModalOpen={isAddModalOpen}
        setIsAddModalOpen={setIsAddModalOpen}
        onSuccess={handleAddProductSuccess}
      />
      <DetailSanPhamModal
        productId={selectedProductId}
        isOpen={isDetailModalOpen}
        onClose={() => setIsDetailModalOpen(false)}
      />
    </div>
  );
};

export default Products;<|MERGE_RESOLUTION|>--- conflicted
+++ resolved
@@ -1,9 +1,5 @@
 import { useState, useEffect } from "react";
-<<<<<<< HEAD
-import { FaPlus, FaEdit, FaTrashAlt, FaEye, FaDoorOpen, FaFileExcel, FaCheck } from "react-icons/fa";
-=======
 import { FaFilePdf, FaPlus, FaEdit, FaTrashAlt, FaEye, FaDoorOpen, FaFileExcel, FaCheck } from "react-icons/fa";
->>>>>>> a87c5d23
 import { Card, CardContent, CardHeader, CardTitle } from "@/components/ui/card";
 import { Button } from "@/components/ui/button";
 import { Input } from "@/components/ui/input";
@@ -21,10 +17,7 @@
 import DetailSanPhamModal from "@/components/admin/SanPhamAdmin/DetailSanPhamModal";
 import Swal from "sweetalert2";
 import * as XLSX from "xlsx";
-<<<<<<< HEAD
-=======
 import { previewProductCards, printToPDF } from "@/components/admin/SanPhamAdmin/ProductPrintUtils"
->>>>>>> a87c5d23
 
 const Products = () => {
   const [products, setProducts] = useState([]);
@@ -148,96 +141,6 @@
     setSelectMode(!selectMode);
     setSelectedProducts(new Set()); // Reset selection khi đổi chế độ
   };
-<<<<<<< HEAD
-
-  // Xuất Excel
-  const exportToExcel = async () => {
-  if (selectedProducts.size === 0) {
-    Swal.fire({
-      title: "Thông báo",
-      text: "Vui lòng chọn ít nhất một sản phẩm để xuất Excel.",
-      icon: "warning",
-    });
-    return;
-  }
-
-  try {
-    // Fetch data từ API
-    const selectedProductsData = [];
-    for (const productId of selectedProducts) {
-      const response = await fetch(`http://localhost:5261/api/SanPham/SanPhamByID?id=${productId}`);
-      if (!response.ok) {
-        throw new Error(`Không thể lấy dữ liệu cho sản phẩm ${productId}`);
-      }
-      const data = await response.json();
-      selectedProductsData.push(...data);
-    }
-
-    // Chuẩn bị dữ liệu cho Excel theo định dạng mẫu
-    const excelData = selectedProductsData.map((product, index) => {
-      const [baseId, color, size] = product.maSanPham.split("_");
-      // Tính số lượng còn lại
-      const productRemain = product.soLuongDaBan != null 
-        ? product.soLuong - product.soLuongDaBan 
-        : product.soLuong;
-      return {
-        "STT": index + 1,
-        "Mã sản phẩm": baseId || "N/A",
-        "Tên sản phẩm": product.tenSanPham || "Không có tên",
-        "Loại sản phẩm": product.maLoaiSanPhamNavigation?.tenLoai || "Quần", // Default to "Quần" per template
-        "Thương hiệu": product.maThuongHieuNavigation?.tenThuongHieu || "Gucci", // Default to "Gucci" per template
-        "Chất liệu": product.chatLieu || "N/A",
-        "Màu Sắc": color || "N/A",
-        "Kích Thước": size?.trim() || "N/A",
-        "Đơn giá (VND)": product.gia || 0,
-        "Số lượng Còn lại": productRemain,
-        "Số Lượng Đã bán": product.soLuongDaBan || 0,
-        "Trạng thái": product.trangThai === 0 ? "Tạm ngừng bán" : "Đang bán",
-        "Mô tả": product.moTa || "Không có mô tả",
-      };
-    });
-
-    // Tạo workbook và worksheet
-    const wb = XLSX.utils.book_new();
-    const ws = XLSX.utils.json_to_sheet(excelData);
-
-    // Tự động điều chỉnh độ rộng cột
-    const colWidths = [];
-    const headers = Object.keys(excelData[0] || {});
-    headers.forEach((header, index) => {
-      const maxLength = Math.max(
-        header.length,
-        ...excelData.map((row) => String(row[header] || "").length)
-      );
-      colWidths[index] = { width: Math.min(maxLength + 2, 50) };
-    });
-    ws["!cols"] = colWidths;
-
-    // Thêm worksheet vào workbook
-    XLSX.utils.book_append_sheet(wb, ws, "Danh sách sản phẩm");
-
-    // Xuất file với tên theo định dạng mẫu
-    const fileName = `SanPham_${new Date().toISOString().split("T")[0]}.xlsx`;
-    XLSX.writeFile(wb, fileName);
-
-    // Hiển thị thông báo thành công
-    Swal.fire({
-      title: "Thành công!",
-      text: `Đã xuất ${selectedProducts.size} sản phẩm ra file Excel thành công!`,
-      icon: "success",
-      timer: 3000,
-      timerProgressBar: true,
-      showConfirmButton: false,
-    });
-  } catch (error) {
-    Swal.fire({
-      title: "Lỗi",
-      text: `Không thể xuất Excel: ${error.message}`,
-      icon: "error",
-    });
-  }
-};
-=======
   // Xuất HTML 
   // Thêm hàm này vào trong component Products
   const exportToHTML = async () => {
@@ -579,7 +482,6 @@
     }
   };
 
->>>>>>> a87c5d23
   const handleEditProduct = (product) => {
     setSelectedProduct(product);
     setIsEditModalOpen(true);
@@ -708,17 +610,6 @@
             {selectMode ? "Thoát chế độ chọn" : "Chọn sản phẩm"}
           </Button>
           {selectMode && (
-<<<<<<< HEAD
-            <Button
-              variant="outline"
-              onClick={exportToExcel}
-              className="flex items-center gap-2 bg-green-50 hover:bg-green-100 text-green-700 border-green-300"
-              disabled={selectedProducts.size === 0}
-            >
-              <FaFileExcel className="h-4 w-4" />
-              Xuất Excel ({selectedProducts.size})
-            </Button>
-=======
             <>
               <DropdownMenu>
                 <DropdownMenuTrigger asChild>
@@ -752,7 +643,6 @@
                 </DropdownMenuContent>
               </DropdownMenu>
             </>
->>>>>>> a87c5d23
           )}
           <Button
             className="bg-purple-400 hover:bg-purple-500 text-white"
