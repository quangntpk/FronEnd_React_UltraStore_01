import { useState, useEffect } from "react";
import axios from "axios";
import { Button } from "@/components/ui/button";
import { useNavigate } from "react-router-dom";
import { Tabs, TabsContent, TabsList, TabsTrigger } from "@/components/ui/tabs";
<<<<<<< HEAD

import { Select, SelectContent, SelectItem, SelectTrigger, SelectValue } from "@/components/ui/select";
import { ClipboardList, Package, Truck, CheckCircle, ChevronDown, ChevronUp, Star, CreditCard, Search, ChevronLeft, ChevronRight } from "lucide-react";
import {
  Select,
  SelectContent,
  SelectItem,
  SelectTrigger,
  SelectValue,
} from "@/components/ui/select";
import { ClipboardList, Package, Truck, CheckCircle, ChevronDown, ChevronUp, CreditCard } from "lucide-react";

=======
import { Select, SelectContent, SelectItem, SelectTrigger, SelectValue } from "@/components/ui/select";
import { ClipboardList, Package, Truck, CheckCircle, ChevronDown, ChevronUp, Star, CreditCard, Search, ChevronLeft, ChevronRight } from "lucide-react";
>>>>>>> a68d1a99
import { cn } from "@/lib/utils";
import { Dialog, DialogContent, DialogHeader, DialogTitle, DialogFooter } from "@/components/ui/dialog";
import { Input } from "@/components/ui/input";
import { Textarea } from "@/components/ui/textarea";

// Interfaces
interface CancelOrderResponse {
  message: string;
  isAccountLocked: boolean;
  lockoutMessage?: string;
  remainingCancellations?: number;
}

interface PaginationInfo {
  currentPage: number;
  pageSize: number;
  totalRecords: number;
  totalPages: number;
  hasNextPage: boolean;
  hasPreviousPage: boolean;
}

interface CancelOrderRequest {
  lyDoHuy: string;
}

type OrderStatus = "pending" | "processing" | "shipping" | "completed" | "paid" | "canceled";

type Product = {
  maChiTietDh: number;
  laCombo: boolean;
  tenSanPham: string;
  soLuong: number;
  gia: number;
  thanhTien: number;
  hinhAnh: string;
  maCombo: number | null;
  maSanPham: string | null;
  combo: ComboDetail | null;
  mauSac?: string;
  kichThuoc?: string;
  mauSacHex?: string;
};

type ComboDetail = {
  tenCombo: string;
  giaCombo: number;
  sanPhamsTrongCombo: {
    tenSanPham: string;
    soLuong: number;
    gia: number;
    thanhTien: number;
    hinhAnh: string;
    maSanPham: string;
    mauSac?: string;
    kichThuoc?: string;
    mauSacHex?: string;
  }[];
};

type Order = {
  maDonHang: number;
  tenNguoiNhan: string;
  ngayDat: string;
  trangThaiDonHang: number;
  trangThaiThanhToan: number;
  hinhThucThanhToan: string;
  paymentStatusText?: string;
  lyDoHuy: string | null;
  tongTien: number;
  finalAmount: number;
  sanPhams: Product[];
  thongTinNguoiDung: {
    tenNguoiNhan: string;
    diaChi: string;
    sdt: string;
    tenNguoiDat: string;
  };
  thongTinDonHang: {
    ngayDat: string;
    trangThai: number;
    thanhToan: number;
    hinhThucThanhToan: string;
    trangThaiThanhToan: string;
    soTienGiam: number;
    phiGiaoHang: number;
    thanhTienCuoiCung: number;
    tongTien: number;
  };
};

interface CommentState {
  productId: number;
  content: string;
  rating: number;
<<<<<<< HEAD
interface Comment {
  maBinhLuan: number;
  maSanPham: string;
  maNguoiDung: number;
  noiDungBinhLuan: string;
  soTimBinhLuan: number;
  danhGia: number;
  trangThai: number;
  ngayBinhLuan: string;
  maDonHang: string;
  hinhAnh?: string | null;
  moTaHinhAnh?: string | null;
  maCombo: number;
=======
>>>>>>> a68d1a99
}

interface OrderItemProps {
  order: Order;
  onCancel: (orderId: string) => void;
  onAddComment: (orderId: string, productId: number, content: string, rating: number) => Promise<boolean>;
  commentedProducts: Set<number>;
}

// Constants
const orderStatuses = {
  pending: { color: "bg-gray-500", icon: ClipboardList, label: "Chờ xác nhận" },
  processing: { color: "bg-yellow-500", icon: Package, label: "Đang xử lý" },
  shipping: { color: "bg-blue-500", icon: Truck, label: "Đang giao hàng" },
  completed: { color: "bg-green-500", icon: CheckCircle, label: "Đã hoàn thành" },
  paid: { color: "bg-green-500", icon: CreditCard, label: "Đã thanh toán" },
  canceled: { color: "bg-red-500", icon: CheckCircle, label: "Đã hủy" },
} as const;

const cancelReasonsSuggestions = [
  "Đổi ý không muốn mua nữa",
  "Tìm được giá rẻ hơn ở nơi khác",
  "Đặt nhầm sản phẩm",
  "Thay đổi địa chỉ giao hàng",
  "Cần gấp nhưng giao hàng chậm",
  "Lý do khác"
];

// Helper Functions
const mapStatus = (status: number): OrderStatus => {
  const statusMap = { 0: "pending", 1: "processing", 2: "shipping", 3: "completed", 4: "paid", 5: "canceled" };
  return (statusMap[status as keyof typeof statusMap] || "pending") as OrderStatus;
};

const formatCurrency = (amount: number) => 
  new Intl.NumberFormat('vi-VN', { style: 'currency', currency: 'VND' }).format(amount || 0);

const formatDate = (date: string) => 
  date ? new Date(date).toLocaleDateString('vi-VN') : "N/A";

// Notification Component
const NotificationComponent = ({ notification, onClose }: { 
  notification: { message: string; type: "success" | "error"; duration?: number } | null, 
  onClose: () => void 
}) => {
  useEffect(() => {
    if (notification) {
      const duration = notification.duration || (notification.type === 'success' ? 5000 : 8000);
      const timer = setTimeout(onClose, duration);
      return () => clearTimeout(timer);
    }
  }, [notification, onClose]);

  if (!notification) return null;

  return (
    <div className={`fixed top-4 right-4 p-4 rounded-lg shadow-lg z-50 max-w-md transition-all duration-300 ${
      notification.type === 'success' 
        ? 'bg-green-100 border border-green-400 text-green-700' 
        : 'bg-red-100 border border-red-400 text-red-700'
    }`}>
      <div className="flex items-start justify-between">
        <div className="flex items-start">
          {notification.type === 'success' ? (
            <CheckCircle className="h-5 w-5 mr-2 mt-0.5 flex-shrink-0" />
          ) : (
            <div className="h-5 w-5 mr-2 mt-0.5 rounded-full bg-red-500 flex items-center justify-center flex-shrink-0">
              <span className="text-white text-xs font-bold">!</span>
            </div>
          )}
          <div className="flex-1">
            <div className="font-medium text-sm leading-relaxed">
              {notification.message}
            </div>
            {notification.type === 'error' && notification.message.includes('khóa') && (
              <div className="mt-2 text-xs text-red-600 bg-red-50 p-2 rounded border-l-4 border-red-400">
                💡 <strong>Lưu ý:</strong> Tài khoản sẽ được tự động mở khóa sau 3 ngày kể từ thời điểm bị khóa.
              </div>
            )}
          </div>
        </div>
        <button onClick={onClose} className="ml-3 text-gray-400 hover:text-gray-600 text-lg font-bold leading-none">×</button>
      </div>
    </div>
  );
};

<<<<<<< HEAD

const OrderItem = ({ order, onCancel, onAddComment, commentedProducts }: OrderItemProps) => {

const OrderItem = ({
  order,
  onCancel,
  onAddComment,
  commentedProducts,
}: OrderItemProps) => {

=======
// OrderItem Component
// ...existing code...

const OrderItem = ({ order, onCancel, onAddComment, commentedProducts }: OrderItemProps) => {
>>>>>>> a68d1a99
  const [isExpanded, setIsExpanded] = useState(false);
  const [commentStates, setCommentStates] = useState<{ [key: number]: CommentState }>({});
  const [isCommenting, setIsCommenting] = useState<{ [key: number]: boolean }>({});
  const statusInfo = orderStatuses[mapStatus(order.trangThaiDonHang)] || orderStatuses.pending;
  const StatusIcon = statusInfo.icon;

  const getPaymentStatusDisplay = () => {
    if (order.paymentStatusText) return order.paymentStatusText;
    if (order.hinhThucThanhToan === "VNPay") return "Đã thanh toán";
    if (order.hinhThucThanhToan === "COD") {
      return order.trangThaiDonHang === 3 ? "Đã thanh toán" : "Chưa thanh toán";
    }
    return "Chưa thanh toán";
  };

  const handleCommentChange = (productId: number, field: keyof CommentState, value: string | number) => {
    setCommentStates((prev) => ({
      ...prev,
      [productId]: {
        ...prev[productId] || { productId, content: "", rating: 0 },
        [field]: value,
      },
    }));
  };

  const handleAddComment = async (productId: number) => {
    const comment = commentStates[productId];
    if (!comment || !comment.content || comment.rating < 1 || comment.rating > 5) {
      alert("Vui lòng nhập nội dung bình luận và chọn đánh giá từ 1 đến 5 sao!");
      return;
    }

    setIsCommenting((prev) => ({ ...prev, [productId]: true }));
    const success = await onAddComment(order.maDonHang.toString(), productId, comment.content, comment.rating);
    if (success) {
      setCommentStates((prev) => ({
        ...prev,
        [productId]: { productId, content: "", rating: 0 },
      }));
    }
    setIsCommenting((prev) => ({ ...prev, [productId]: false }));
  };

  const renderProductInfo = (item: Product) => (
    <div key={item.maChiTietDh} className="flex flex-col gap-4">
      <a
        href={`http://localhost:8080/${item.laCombo ? 'combos' : 'products'}/${item.laCombo ? item.maCombo : item.maSanPham?.substring(0,6)}`}
        className="grid grid-cols-12 gap-4 items-start hover:bg-gray-50 p-3 rounded-lg transition-colors"
      >
        <div className="col-span-12 sm:col-span-2">
          <div className="h-20 w-20 bg-gray-100 rounded-lg flex items-center justify-center overflow-hidden">
            <img
              src={item.hinhAnh || "https://via.placeholder.com/150"}
              alt={item.laCombo ? 'Combo Preview' : 'Product Preview'}
              className="w-full h-full object-cover"
            />
          </div>
        </div>

        <div className="col-span-12 sm:col-span-7">
          <div className="font-medium text-gray-800 mb-2">
            {item.laCombo ? item.combo?.tenCombo : item.tenSanPham || 'N/A'}
          </div>
          
          <div className="text-sm text-gray-600 space-y-2">
            <div className="flex items-center">
              <span className="font-medium">Số lượng:</span>
              <span className="ml-2">{item.soLuong || 0} x {formatCurrency(item.gia || 0)}</span>
            </div>
            
            {!item.laCombo && (item.mauSac || item.kichThuoc) && (
              <div className="flex items-center space-x-4">
                {item.mauSac && (
                  <div className="flex items-center space-x-2">
                    <span className="text-xs text-gray-600">Màu:</span>
                    <div className="flex items-center space-x-1">
                      {item.mauSacHex && (
                        <div 
                          className="w-4 h-4 rounded-full border border-gray-300"
                          style={{ backgroundColor: item.mauSacHex }}
                          title={item.mauSac}
                        />
                      )}
                      <span className="text-xs font-medium bg-gray-100 px-2 py-1 rounded">
                        {item.mauSac}
                      </span>
                    </div>
                  </div>
                )}
                
                {item.kichThuoc && (
                  <div className="flex items-center space-x-2">
                    <span className="text-xs text-gray-600">Size:</span>
                    <span className="text-xs font-medium bg-blue-100 text-blue-800 px-2 py-1 rounded">
                      {item.kichThuoc}
                    </span>
                  </div>
                )}
              </div>
            )}
            
            {item.laCombo && item.combo?.sanPhamsTrongCombo && (
              <div className="mt-3 p-3 bg-gray-50 rounded-lg">
                <div className="text-xs font-medium text-gray-700 mb-2">Sản phẩm trong combo:</div>
                <div className="space-y-2">
                  {item.combo.sanPhamsTrongCombo.map((comboProduct, index) => (
                    <div key={index} className="flex items-start justify-between text-xs text-gray-600 bg-white p-3 rounded border">
                      <div className="flex items-center space-x-3">
                        {comboProduct.hinhAnh && (
                          <div className="w-12 h-12 bg-gray-100 rounded overflow-hidden flex-shrink-0">
                            <img
                              src={comboProduct.hinhAnh}
                              alt={comboProduct.tenSanPham}
                              className="w-full h-full object-cover"
                              onError={(e) => {
                                e.currentTarget.src = "/placeholder.svg";
                              }}
                            />
                          </div>
                        )}
                        
                        <div>
                          <div className="flex items-center space-x-2">
                            <span className="w-2 h-2 bg-blue-500 rounded-full"></span>
                            <span className="font-medium text-gray-800">{comboProduct.tenSanPham || 'Sản phẩm không có tên'}</span>
                          </div>
                          
                          <div className="flex items-center space-x-2 mt-1">
                            {comboProduct.mauSac && (
                              <div className="flex items-center space-x-1">
                                <span className="text-gray-500">Màu:</span>
                                {comboProduct.mauSacHex && (
                                  <div 
                                    className="w-3 h-3 rounded-full border border-gray-300"
                                    style={{ backgroundColor: comboProduct.mauSacHex }}
                                    title={comboProduct.mauSac}
                                  />
                                )}
                                <span className="bg-gray-100 px-1.5 py-0.5 rounded text-xs">
                                  {comboProduct.mauSac}
                                </span>
                              </div>
                            )}
                            
                            {comboProduct.kichThuoc && (
                              <div className="flex items-center space-x-1">
                                <span className="text-gray-500">Size:</span>
                                <span className="bg-blue-100 text-blue-800 px-1.5 py-0.5 rounded text-xs">
                                  {comboProduct.kichThuoc}
                                </span>
                              </div>
                            )}
                          </div>
                        </div>
                      </div>
                      
                      <div className="flex items-center space-x-2 flex-shrink-0">
                        <span className="bg-green-100 text-green-800 px-2 py-1 rounded text-xs font-medium">
                          x{comboProduct.soLuong || 0}
                        </span>
                        <span className="text-gray-600 font-medium">
                          {formatCurrency(comboProduct.gia || 0)}
                        </span>
                      </div>
                    </div>
                  ))}
                </div>
              </div>
            )}
          </div>
        </div>

        <div className="col-span-12 sm:col-span-3 text-right">
          <div className="font-medium text-lg text-gray-800">
            {formatCurrency(item.thanhTien || 0)}
          </div>
        </div>
      </a>

<<<<<<< HEAD
      {/* Comment Section */}
      {mapStatus(order.trangThaiDonHang) === "completed" && 
       !commentedProducts.has(item.laCombo ? item.maCombo! : parseInt(item.maSanPham!)) && (
        <div className="bg-blue-50 border border-blue-200 p-4 rounded-lg ml-4">
          <h3 className="text-lg font-medium mb-4 text-blue-800">
            Viết bình luận cho {item.laCombo ? item.combo?.tenCombo : item.tenSanPham}
          </h3>
          <div className="flex items-center mb-4">
            <span className="mr-2 text-sm font-medium">Đánh giá:</span>
            {Array.from({ length: 5 }).map((_, index) => (
              <Star
                key={index}
                className={cn(
                  "w-6 h-6 cursor-pointer transition-colors",
                  index < (commentStates[item.laCombo ? item.maCombo! : parseInt(item.maSanPham!)]?.rating || 0)
                    ? "fill-yellow-400 text-yellow-400"
                    : "text-gray-300 hover:text-yellow-200"
                )}
                onClick={() => handleCommentChange(
                  item.laCombo ? item.maCombo! : parseInt(item.maSanPham!), 
                  "rating", 
                  index + 1
                )}
              />
            ))}
          </div>
          <Textarea
            value={commentStates[item.laCombo ? item.maCombo! : parseInt(item.maSanPham!)]?.content || ""}
            onChange={(e) => handleCommentChange(
              item.laCombo ? item.maCombo! : parseInt(item.maSanPham!), 
              "content", 
              e.target.value
            )}
            placeholder="Nhập bình luận của bạn..."
            className="w-full mb-4"
            rows={4}
            disabled={isCommenting[item.laCombo ? item.maCombo! : parseInt(item.maSanPham!)]}
          />
          <Button
            onClick={() => handleAddComment(item.laCombo ? item.maCombo! : parseInt(item.maSanPham!))}
            className="bg-blue-600 hover:bg-blue-700 text-white"
            disabled={isCommenting[item.laCombo ? item.maCombo! : parseInt(item.maSanPham!)]}
          >
            {isCommenting[item.laCombo ? item.maCombo! : parseInt(item.maSanPham!)] ? "Đang gửi..." : "Gửi Bình Luận"}
          </Button>
        </div>
      )}

      {mapStatus(order.trangThaiDonHang) === "completed" && 
       commentedProducts.has(item.laCombo ? item.maCombo! : parseInt(item.maSanPham!)) && (
        <div className="bg-green-50 border border-green-200 p-3 rounded-lg ml-4">
          <p className="text-green-700 text-sm font-medium">✓ Bạn đã bình luận cho sản phẩm này.</p>
=======
      {/* Comment Section for completed orders */}
      {mapStatus(order.trangThaiDonHang) === "completed" && 
       !commentedProducts.has(item.laCombo ? item.maCombo! : parseInt(item.maSanPham!)) && (
        <div className="ml-4">
          <h3 className="text-lg font-medium mb-4 text-blue-800">
            Viết bình luận cho {item.laCombo ? item.combo?.tenCombo : item.tenSanPham}
          </h3>
          <div className="bg-blue-50 border border-blue-200 p-4 rounded-lg">
            <div className="flex items-center mb-4">
              <span className="mr-2 text-sm font-medium">Đánh giá:</span>
              {Array.from({ length: 5 }).map((_, index) => (
                <Star
                  key={index}
                  className={cn(
                    "w-6 h-6 cursor-pointer transition-colors",
                    index < (commentStates[item.laCombo ? item.maCombo! : parseInt(item.maSanPham!)]?.rating || 0)
                      ? "fill-yellow-400 text-yellow-400"
                      : "text-gray-300 hover:text-yellow-200"
                  )}
                  onClick={() => handleCommentChange(
                    item.laCombo ? item.maCombo! : parseInt(item.maSanPham!), 
                    "rating", 
                    index + 1
                  )}
                />
              ))}
            </div>
            <Textarea
              value={commentStates[item.laCombo ? item.maCombo! : parseInt(item.maSanPham!)]?.content || ""}
              onChange={(e) => handleCommentChange(
                item.laCombo ? item.maCombo! : parseInt(item.maSanPham!), 
                "content", 
                e.target.value
              )}
              placeholder="Nhập bình luận của bạn..."
              className="w-full mb-4"
              rows={4}
              disabled={isCommenting[item.laCombo ? item.maCombo! : parseInt(item.maSanPham!)]}
            />
            <Button
              onClick={() => handleAddComment(item.laCombo ? item.maCombo! : parseInt(item.maSanPham!))}
              className="bg-blue-600 hover:bg-blue-700 text-white"
              disabled={isCommenting[item.laCombo ? item.maCombo! : parseInt(item.maSanPham!)]}
            >
              {isCommenting[item.laCombo ? item.maCombo! : parseInt(item.maSanPham!)] ? "Đang gửi..." : "Gửi Bình Luận"}
            </Button>
          </div>
        </div>
      )}

      {/* Already commented message */}
      {mapStatus(order.trangThaiDonHang) === "completed" && 
       commentedProducts.has(item.laCombo ? item.maCombo! : parseInt(item.maSanPham!)) && (
        <div className="bg-green-50 border border-green-200 p-3 rounded-lg ml-4">
          <p className="text-green-700 text-sm font-medium">✓ Bạn đã bình luận cho sản phẩm này trong đơn hàng này.</p>
>>>>>>> a68d1a99
        </div>
      )}
    </div>
  );

  return (
    <div className="border rounded-lg overflow-hidden mb-4 transition-all duration-200 hover:shadow-md">
      <div className="p-4 bg-gray-50 overflow-x-auto">
        <div className="grid grid-cols-12 gap-4 items-center min-w-[700px]">
          <div className="col-span-12 sm:col-span-5 flex flex-col gap-1">
            <span className="font-medium text-gray-800">Mã đơn hàng: {order.maDonHang || "N/A"}</span>
            <span className="text-sm text-gray-500">Người nhận: {order.tenNguoiNhan || "N/A"}</span>
            <span className="text-sm text-gray-500">Ngày đặt: {formatDate(order.ngayDat)}</span>
<<<<<<< HEAD
            <span className="text-sm text-gray-500">
              Ngày đặt: {order.ngayDat
                ? (() => {
                    const parts = order.ngayDat.split("/");
                    if (parts.length === 3) {
                      const iso = `${parts[2]}-${parts[1]}-${parts[0]}`;
                      const d = new Date(iso);
                      return !isNaN(d.getTime()) ? d.toLocaleDateString("vi-VN") : order.ngayDat;
                    }
                    return order.ngayDat;
                  })()
                : "N/A"}
            </span>
=======
>>>>>>> a68d1a99
            <span className="text-sm text-gray-500">SĐT: {order.thongTinNguoiDung?.sdt || "N/A"}</span>
            <span className="text-sm text-gray-500">Phương thức thanh toán: {order.hinhThucThanhToan || "N/A"}</span>
            <span className={`text-sm font-medium ${
              getPaymentStatusDisplay() === "Đã thanh toán" ? 'text-green-600' : 'text-orange-600'
            }`}>
              Trạng thái thanh toán: {getPaymentStatusDisplay()}
            </span>
          </div>
          <div className="col-span-6 sm:col-span-3 flex items-center gap-2">
            <span className={cn("w-3 h-3 rounded-full", statusInfo.color)}></span>
            <span className="text-sm font-medium flex items-center gap-1">
              <StatusIcon className="h-4 w-4" />
              {statusInfo.label}
            </span>
          </div>
          <div className="col-span-6 sm:col-span-2 text-right">
            <div className="font-semibold text-lg text-gray-800">
              {formatCurrency(order.finalAmount || 0)}
<<<<<<< HEAD
              {new Intl.NumberFormat("vi-VN", { style: "currency", currency: "VND" }).format(order.finalAmount || 0)}
=======
>>>>>>> a68d1a99
            </div>
            <span className="text-sm text-gray-500">{order.sanPhams?.length || 0} sản phẩm</span>
          </div>
          <div className="col-span-12 sm:col-span-2 flex justify-end gap-2">
            <Button
              variant="outline"
              size="sm"
              onClick={() => setIsExpanded(!isExpanded)}
              className="flex items-center rounded-full"
            >
              {isExpanded ? (
                <>
                  <ChevronUp className="h-4 w-4 mr-1" /> Thu gọn
                </>
              ) : (
                <>
                  <ChevronDown className="h-4 w-4 mr-1" /> Chi tiết
                </>
              )}
            </Button>
          </div>
        </div>
      </div>

      {isExpanded && (
        <div className="p-4 border-t">
          <div className="space-y-4 mb-6">
            {(order.sanPhams || []).map(renderProductInfo)}
<<<<<<< HEAD
            {(order.sanPhams || []).map((item) => {
              const productId = item.laCombo ? item.maCombo?.toString() ?? "0" : item.maSanPham ?? "0";
              const commentKey = `${order.maDonHang}-${productId}`;
              const hasCommented = commentedProducts.has(commentKey);

              return (
                <div key={item.maChiTietDh} className="flex flex-col gap-4">
                  {/* Product Item */}
                  <a
                    href={`http://localhost:8080/${item.laCombo ? "combo" : "products"}/${item.laCombo ? item.maCombo : item.maSanPham?.substring(0, 6)}`}
                    className="grid grid-cols-12 gap-4 items-start hover:bg-gray-50 p-3 rounded-lg transition-colors"
                  >
                    {/* Product Image */}
                    <div className="col-span-12 sm:col-span-2">
                      <div className="h-20 w-20 bg-gray-100 rounded-lg flex items-center justify-center overflow-hidden">
                        <img
                          src={item.hinhAnh || "https://via.placeholder.com/150"}
                          alt={item.laCombo ? "Combo Preview" : "Product Preview"}
                          className="w-full h-full object-cover"
                        />
                      </div>
                    </div>

                    {/* Product Info */}
                    <div className="col-span-12 sm:col-span-7">
                      <div className="font-medium text-gray-800 mb-2">
                        {item.laCombo ? item.combo?.tenCombo : item.tenSanPham || "N/A"}
                      </div>
                      <div className="text-sm text-gray-600 space-y-2">
                        <div className="flex items-center">
                          <span className="font-medium">Số lượng:</span>
                          <span className="ml-2">{item.soLuong || 0} x {new Intl.NumberFormat("vi-VN", { style: "currency", currency: "VND" }).format(item.gia || 0)}</span>
                        </div>
                        {!item.laCombo && (item.mauSac || item.kichThuoc) && (
                          <div className="flex items-center space-x-4">
                            {item.mauSac && (
                              <div className="flex items-center space-x-2">
                                <span className="text-xs text-gray-600">Màu:</span>
                                <div className="flex items-center space-x-1">
                                  {item.mauSacHex && (
                                    <div
                                      className="w-4 h-4 rounded-full border border-gray-300"
                                      style={{ backgroundColor: item.mauSacHex }}
                                      title={item.mauSac}
                                    />
                                  )}
                                  <span className="text-xs font-medium bg-gray-100 px-2 py-1 rounded">
                                    {item.mauSac}
                                  </span>
                                </div>
                              </div>
                            )}
                            {item.kichThuoc && (
                              <div className="flex items-center space-x-2">
                                <span className="text-xs text-gray-600">Size:</span>
                                <span className="text-xs font-medium bg-blue-100 text-blue-800 px-2 py-1 rounded">
                                  {item.kichThuoc}
                                </span>
                              </div>
                            )}
                          </div>
                        )}
                        {item.laCombo && item.combo?.sanPhamsTrongCombo && (
                          <div className="mt-3 p-3 bg-gray-50 rounded-lg">
                            <div className="text-xs font-medium text-gray-700 mb-2">Sản phẩm trong combo:</div>
                            <div className="space-y-2">
                              {item.combo.sanPhamsTrongCombo.map((comboProduct, index) => (
                                <div key={index} className="flex items-center justify-between text-xs text-gray-600 bg-white p-2 rounded">
                                  <div className="flex items-center space-x-2">
                                    <span className="w-2 h-2 bg-blue-500 rounded-full"></span>
                                    <span className="font-medium">{comboProduct.tenSanPham}</span>
                                  </div>
                                  <div className="flex items-center space-x-3">
                                    {comboProduct.mauSac && (
                                      <span className="bg-gray-100 px-2 py-1 rounded text-xs">
                                        {comboProduct.mauSac}
                                      </span>
                                    )}
                                    {comboProduct.kichThuoc && (
                                      <span className="bg-blue-100 text-blue-800 px-2 py-1 rounded text-xs">
                                        {comboProduct.kichThuoc}
                                      </span>
                                    )}
                                    <span className="bg-green-100 text-green-800 px-2 py-1 rounded text-xs">
                                      x{comboProduct.soLuong}
                                    </span>
                                  </div>
                                </div>
                              ))}
                            </div>
                          </div>
                        )}
                      </div>
                    </div>

                    {/* Product Price */}
                    <div className="col-span-12 sm:col-span-3 text-right">
                      <div className="font-medium text-lg text-gray-800">
                        {new Intl.NumberFormat("vi-VN", { style: "currency", currency: "VND" }).format(item.thanhTien || 0)}
                      </div>
                    </div>
                  </a>

                  {/* Comment Section for completed orders */}
                  {mapStatus(order.trangThaiDonHang) === "completed" && !hasCommented && (
                    <div className="ml-4">
                      <h3 className="text-lg font-medium mb-4 text-blue-800">
                        Viết bình luận cho {item.laCombo ? item.combo?.tenCombo : item.tenSanPham}
                      </h3>
                      <CmtForm
                        productId={item.laCombo ? item.maCombo?.toString() ?? "0" : item.maSanPham ?? "0"}
                        orderId={order.maDonHang.toString()}
                        onAddComment={(orderId, productId, content, rating, image, imageDescription) =>
                          onAddComment(orderId, productId, content, rating, image, imageDescription, item.laCombo)
                        }
                      />
                    </div>
                  )}

                  {/* Already commented message */}
                  {mapStatus(order.trangThaiDonHang) === "completed" && hasCommented && (
                    <div className="bg-green-50 border border-green-200 p-3 rounded-lg ml-4">
                      <p className="text-green-700 text-sm font-medium">✓ Bạn đã bình luận cho sản phẩm này trong đơn hàng này.</p>
                    </div>
                  )}
                </div>
              );
            })}
=======
>>>>>>> a68d1a99
          </div>

          <div className="border-t pt-4">
            <div className="bg-gray-50 p-4 rounded-lg">
              <div className="space-y-3">
                <div className="flex justify-between items-center">
                  <span className="text-gray-600">Tổng tiền hàng:</span>
                  <span className="font-medium">
                    {formatCurrency(order.thongTinDonHang?.tongTien || 0)}
                  </span>
                </div>

                {order.thongTinDonHang?.soTienGiam > 0 && (
                  <div className="flex justify-between items-center">
                    <span className="text-gray-600">Giảm giá:</span>
                    <span className="font-medium text-red-600">
                      -{formatCurrency(order.thongTinDonHang.soTienGiam)}
                    </span>
                  </div>
                )}

                {order.thongTinDonHang?.phiGiaoHang > 0 && (
                  <div className="flex justify-between items-center">
                    <span className="text-gray-600">Phí giao hàng:</span>
                    <span className="font-medium text-green-600">
                      +{formatCurrency(order.thongTinDonHang.phiGiaoHang)}
                    </span>
                  </div>
                )}

                <div className="flex justify-between items-center pt-3 border-t border-gray-200">
                  <span className="text-lg font-semibold text-gray-800">Tổng thanh toán:</span>
                  <span className="text-lg font-bold text-blue-600">
                    {formatCurrency(order.thongTinDonHang?.thanhTienCuoiCung || 0)}
                  </span>
                </div>
              </div>
            </div>

            {(mapStatus(order.trangThaiDonHang) === "pending" || mapStatus(order.trangThaiDonHang) === "processing") && (
              <div className="mt-4 flex justify-end">
                <Button
                  variant="destructive"
                  size="sm"
                  onClick={() => onCancel(order.maDonHang.toString())}
                  className="rounded-full"
                >
                  Hủy đơn hàng
                </Button>
              </div>
            )}
          </div>
        </div>
      )}
    </div>
  );
};

// OrderTrackingTimeline Component
const OrderTrackingTimeline = ({ order }: { order: Order }) => {
  const [isExpanded, setIsExpanded] = useState(false);
  const currentStatus = mapStatus(order.trangThaiDonHang);
  
  const getPaymentStatusDisplay = () => {
    if (order.paymentStatusText) return order.paymentStatusText;
    if (order.hinhThucThanhToan === "VNPay") return "Đã thanh toán";
    if (order.hinhThucThanhToan === "COD") {
      return order.trangThaiDonHang === 3 ? "Đã thanh toán" : "Chưa thanh toán";
    }
    return "Chưa thanh toán";
  };

  const getPaymentStatusColor = () => {
    const status = getPaymentStatusDisplay();
    return status === "Đã thanh toán" ? 'bg-green-500' : 'bg-orange-500';
  };

  const getPaymentStatusTextColor = () => {
    const status = getPaymentStatusDisplay();
    return status === "Đã thanh toán" ? 'text-green-600' : 'text-orange-600';
  };
  
  const trackingSteps = [
    { 
      status: 'pending', 
      label: 'Chưa xác nhận', 
      bgColor: 'bg-gray-200', 
      textColor: 'text-gray-800',
      dotColor: 'bg-gray-500',
      borderColor: 'border-gray-300',
      description: 'Đơn hàng đã được tạo và đang chờ xác nhận'
    },
    { 
      status: 'processing', 
      label: 'Đang chuẩn bị hàng', 
      bgColor: 'bg-yellow-100', 
      textColor: 'text-yellow-800',
      dotColor: 'bg-yellow-500',
      borderColor: 'border-yellow-300',
      description: 'Đơn hàng đã được xác nhận và đang chuẩn bị'
    },
    { 
      status: 'shipping', 
      label: 'Đang giao hàng', 
      bgColor: 'bg-blue-100', 
      textColor: 'text-blue-800',
      dotColor: 'bg-blue-500',
      borderColor: 'border-blue-300',
      description: 'Đơn hàng đang được vận chuyển đến bạn'
    },
    { 
      status: 'completed', 
      label: 'Đã giao hàng', 
      bgColor: 'bg-green-100', 
      textColor: 'text-green-800',
      dotColor: 'bg-green-500',
      borderColor: 'border-green-300',
      description: 'Đơn hàng đã được giao thành công'
    },
    { 
      status: 'canceled', 
      label: 'Đã hủy', 
      bgColor: 'bg-red-100', 
      textColor: 'text-red-800',
      dotColor: 'bg-red-500',
      borderColor: 'border-red-300',
      description: 'Đơn hàng đã bị hủy'
    }
  ];

  const getStepState = (stepStatus: string, index: number) => {
    if (currentStatus === 'canceled') {
      return stepStatus === 'canceled' ? 'active' : 'inactive';
    }
    
    const currentIndex = trackingSteps.findIndex(step => step.status === currentStatus);
    if (index <= currentIndex) {
      return stepStatus === currentStatus ? 'active' : 'completed';
    }
    return 'inactive';
  };

  const visibleSteps = currentStatus === 'canceled' 
    ? [trackingSteps[4]] 
    : trackingSteps.slice(0, 4);

  const getCurrentStep = () => {
    return trackingSteps.find(step => step.status === currentStatus) || trackingSteps[0];
  };

  const currentStep = getCurrentStep();

  return (
    <div className="bg-white rounded-lg border shadow-md hover:shadow-lg transition-shadow duration-200 overflow-hidden">
      <div 
        className="p-6 cursor-pointer hover:bg-gray-50 transition-colors duration-200"
        onClick={() => setIsExpanded(!isExpanded)}
      >
        <div className="flex items-center justify-between">
          <div className="flex items-center space-x-4">
            <div className={`flex items-center space-x-2 px-3 py-2 rounded-full ${currentStep.bgColor} ${currentStep.borderColor} border`}>
              <div className={`w-3 h-3 rounded-full ${currentStep.dotColor} ${currentStatus === currentStep.status ? 'animate-pulse' : ''}`}></div>
              <span className={`text-sm font-medium ${currentStep.textColor}`}>
                {currentStep.label}
              </span>
            </div>
            
            <div>
              <h3 className="text-lg font-semibold text-gray-900">
                Đơn hàng #{order.maDonHang}
              </h3>
              <p className="text-sm text-gray-600">
                {formatDate(order.ngayDat)} • {order.tenNguoiNhan || 'N/A'}
              </p>
            </div>
          </div>

          <div className="flex items-center space-x-4">
            <div className="text-right">
              <div className="text-sm text-gray-600">Tổng tiền</div>
              <div className="text-lg font-bold text-blue-600">
                {formatCurrency(order.thongTinDonHang?.thanhTienCuoiCung || 0)}
              </div>
            </div>

            <Button variant="ghost" size="sm" className="p-2">
              {isExpanded ? (
                <ChevronUp className="h-5 w-5 text-gray-400" />
              ) : (
                <ChevronDown className="h-5 w-5 text-gray-400" />
              )}
            </Button>
          </div>
        </div>
      </div>

      {isExpanded && (
        <div className="px-6 pb-6 bg-gray-50 border-t">
          <div className="relative py-6">
            <h4 className="text-md font-semibold text-gray-900 mb-6 flex items-center">
              <Package className="mr-2 h-5 w-5 text-blue-500" />
              Trạng thái vận chuyển
            </h4>
            
            <div className="relative">
              <div className="absolute top-6 left-12 right-12 h-1 bg-gray-200 rounded-full"></div>
              
              <div 
                className="absolute top-6 left-12 h-1 bg-blue-500 rounded-full transition-all duration-500 ease-in-out"
                style={{ 
                  width: `${Math.max(0, Math.min(100, ((trackingSteps.findIndex(step => step.status === currentStatus) + 1) / visibleSteps.length) * 100))}%`,
                  right: `${100 - Math.max(0, Math.min(100, ((trackingSteps.findIndex(step => step.status === currentStatus) + 1) / visibleSteps.length) * 100))}%`
                }}
              ></div>
              
              <div className="flex items-start justify-between relative">
                {visibleSteps.map((step, index) => {
                  const stepState = getStepState(step.status, index);
                  const isActive = stepState === 'active';
                  const isCompleted = stepState === 'completed';
                  const isInactive = stepState === 'inactive';

                  return (
                    <div key={step.status} className="flex flex-col items-center relative" style={{ flex: 1 }}>
                      <div className={`relative z-10 w-12 h-12 rounded-full flex items-center justify-center transition-all duration-300 border-2 ${
                        isActive ? `${step.bgColor} ${step.borderColor} shadow-lg` :
                        isCompleted ? 'bg-blue-500 border-blue-500 shadow-md' :
                        'bg-white border-gray-300 shadow-sm'
                      }`}>
                        {isActive && (
                          <div className={`w-4 h-4 rounded-full ${step.dotColor} animate-pulse`}></div>
                        )}
                        {isCompleted && (
                          <CheckCircle className="w-6 h-6 text-white" />
                        )}
                        {isInactive && (
                          <div className="w-4 h-4 rounded-full bg-gray-400"></div>
                        )}
                      </div>

                      <div className="mt-3 text-center max-w-20">
                        <div className={`text-xs font-medium ${
                          isActive ? step.textColor :
                          isCompleted ? 'text-blue-600' :
                          'text-gray-500'
                        }`}>
                          {step.label}
                        </div>
                        
                        {isActive && (
                          <div className="mt-2 text-xs text-gray-600 leading-tight">
                            {step.description}
                          </div>
                        )}
                      </div>
                    </div>
                  );
                })}
              </div>
            </div>
          </div>
<<<<<<< HEAD
=======

          <div className="bg-white rounded-lg p-4 shadow-sm">
            <h5 className="font-medium text-gray-900 mb-3">Thông tin đơn hàng</h5>
            <div className="grid grid-cols-1 md:grid-cols-3 gap-4 text-sm">
              <div className="flex items-center space-x-2">
                <div className="w-2 h-2 bg-blue-500 rounded-full"></div>
                <div>
                  <span className="text-gray-600">Người nhận:</span>
                  <div className="font-medium">{order.tenNguoiNhan || 'N/A'}</div>
                </div>
              </div>
              <div className="flex items-center space-x-2">
                <div className="w-2 h-2 bg-green-500 rounded-full"></div>
                <div>
                  <span className="text-gray-600">Thanh toán:</span>
                  <div className="font-medium">{order.hinhThucThanhToan || 'COD'}</div>
                </div>
              </div>
              <div className="flex items-center space-x-2">
                <div className={`w-2 h-2 rounded-full ${getPaymentStatusColor()}`}></div>
                <div>
                  <span className="text-gray-600">Trạng thái:</span>
                  <div className={`font-medium ${getPaymentStatusTextColor()}`}>
                    {getPaymentStatusDisplay()}
                  </div>
                </div>
              </div>
            </div>
          </div>
        </div>
      )}
    </div>
  );
};
>>>>>>> a68d1a99

const OrderHistory = () => {
  const navigate = useNavigate();
  
  // States
  const [filterStatus, setFilterStatus] = useState<string>("all");
  const [orders, setOrders] = useState<Order[]>([]);
  const [showCancelModal, setShowCancelModal] = useState(false);
  const [cancelOrderId, setCancelOrderId] = useState<string | null>(null);
  const [cancelReason, setCancelReason] = useState('');
  const [searchQuery, setSearchQuery] = useState('');
  const [trackingSearch, setTrackingSearch] = useState('');
  const [allOrdersSearch, setAllOrdersSearch] = useState('');
  const [isLoading, setIsLoading] = useState(false);
  const [notification, setNotification] = useState<{ 
    message: string; 
    type: "success" | "error"; 
    duration?: number 
  } | null>(null);
  const [commentedProducts, setCommentedProducts] = useState<Set<number>>(new Set());

  const [allOrdersPagination, setAllOrdersPagination] = useState<PaginationInfo>({
    currentPage: 1, pageSize: 10, totalRecords: 0, totalPages: 0, hasNextPage: false, hasPreviousPage: false
  });
  const [pendingPagination, setPendingPagination] = useState<PaginationInfo>({
    currentPage: 1, pageSize: 10, totalRecords: 0, totalPages: 0, hasNextPage: false, hasPreviousPage: false
  });
  const [processingPagination, setProcessingPagination] = useState<PaginationInfo>({
    currentPage: 1, pageSize: 10, totalRecords: 0, totalPages: 0, hasNextPage: false, hasPreviousPage: false
  });
  const [shippingPagination, setShippingPagination] = useState<PaginationInfo>({
    currentPage: 1, pageSize: 10, totalRecords: 0, totalPages: 0, hasNextPage: false, hasPreviousPage: false
  });
  const [completedPagination, setCompletedPagination] = useState<PaginationInfo>({
    currentPage: 1, pageSize: 10, totalRecords: 0, totalPages: 0, hasNextPage: false, hasPreviousPage: false
  });
  const [canceledPagination, setCanceledPagination] = useState<PaginationInfo>({
    currentPage: 1, pageSize: 10, totalRecords: 0, totalPages: 0, hasNextPage: false, hasPreviousPage: false
  });

  const [allOrdersData, setAllOrdersData] = useState<Order[]>([]);
  const [pendingOrders, setPendingOrders] = useState<Order[]>([]);
  const [processingOrders, setProcessingOrders] = useState<Order[]>([]);
  const [shippingOrders, setShippingOrders] = useState<Order[]>([]);
  const [completedOrders, setCompletedOrders] = useState<Order[]>([]);
  const [canceledOrders, setCanceledOrders] = useState<Order[]>([]);
  const [trackingOrders, setTrackingOrders] = useState<Order[]>([]);

  const searchTrackingOrders = async (query: string) => {
    try {
      const token = localStorage.getItem("token");
      if (!token) {
        setNotification({ message: "Vui lòng đăng nhập để tra cứu đơn hàng!", type: "error" });
        navigate("/login");
        return;
      }

      if (!query.trim()) {
        setTrackingOrders(allOrdersData);
        return;
      }

      const response = await axios.get('http://localhost:5261/api/user/orders/search', {
        headers: { Authorization: `Bearer ${token}` },
        params: { query: query },
      });

      const rawOrders = response.data;
      if (!Array.isArray(rawOrders)) {
        setTrackingOrders([]);
        return;
      }

      setTrackingOrders(rawOrders);

    } catch (error: any) {
      console.error("Error searching tracking orders:", error);
      if (error.response?.status === 401) {
        setNotification({ message: "Phiên đăng nhập đã hết hạn. Vui lòng đăng nhập lại!", type: "error" });
        localStorage.removeItem("token");
        localStorage.removeItem("user");
        navigate("/login");
      } else {
        setNotification({ message: error.response?.data?.message || "Đã xảy ra lỗi khi tra cứu đơn hàng!", type: "error" });
        setTrackingOrders([]);
      }
    }
  };

  // Helper functions
  const updateTabData = (status: string, data: Order[], pagination: PaginationInfo) => {
    const setters = {
      'all': [setAllOrdersData, setAllOrdersPagination],
      'pending': [setPendingOrders, setPendingPagination],
      'processing': [setProcessingOrders, setProcessingPagination],
      'shipping': [setShippingOrders, setShippingPagination],
      'completed': [setCompletedOrders, setCompletedPagination],
      'canceled': [setCanceledOrders, setCanceledPagination]
    };
    
    const [setData, setPagination] = setters[status as keyof typeof setters] || [];
    if (setData && setPagination) {
      (setData as React.Dispatch<React.SetStateAction<Order[]>>)(data);
      (setPagination as React.Dispatch<React.SetStateAction<PaginationInfo>>)(pagination);
    }
  };

  const getCurrentPagination = (status: string): PaginationInfo => {
    const paginationMap = {
      'all': allOrdersPagination,
      'pending': pendingPagination,
      'processing': processingPagination,
      'shipping': shippingPagination,
      'completed': completedPagination,
      'canceled': canceledPagination
    };
    return paginationMap[status as keyof typeof paginationMap] || allOrdersPagination;
  };

  const getTabOrders = (status: string): Order[] => {
    const ordersMap = {
      'all': allOrdersData,
      'pending': pendingOrders,
      'processing': processingOrders,
      'shipping': shippingOrders,
      'completed': completedOrders,
      'canceled': canceledOrders
    };
    return ordersMap[status as keyof typeof ordersMap] || allOrdersData;
  };

  const getOrderCountByStatus = (status: OrderStatus | "all") => {
    if (status === "all") return orders.length;
    return orders.filter(order => mapStatus(order.trangThaiDonHang) === status).length;
  };

  // API Functions
  const fetchOrdersByStatus = async (status: string, page: number = 1) => {
    try {
      setIsLoading(true);
      const userData = JSON.parse(localStorage.getItem("user") || "{}");
      const maNguoiDung = userData?.maNguoiDung;
      if (!maNguoiDung) {
        setNotification({ message: "Vui lòng đăng nhập để xem lịch sử đơn hàng!", type: "error" });
        navigate("/login");
        return;
      }

      const response = await axios.get(`http://localhost:5261/api/user/orders/${maNguoiDung}`, {
        headers: { Authorization: `Bearer ${localStorage.getItem("token")}` },
      });

      const allOrders = response.data;
      if (!Array.isArray(allOrders)) {
        setNotification({ message: "Dữ liệu đơn hàng không hợp lệ!", type: "error" });
        return;
      }

      let filteredData = allOrders;
      if (status !== 'all') {
        filteredData = allOrders.filter(order => mapStatus(order.trangThaiDonHang) === status);
      }

      const pageSize = 10;
      const totalRecords = filteredData.length;
      const totalPages = Math.ceil(totalRecords / pageSize);
      const startIndex = (page - 1) * pageSize;
      const endIndex = startIndex + pageSize;
      const paginatedData = filteredData.slice(startIndex, endIndex);

      const mockPagination: PaginationInfo = {
        currentPage: page,
        pageSize: pageSize,
        totalRecords: totalRecords,
        totalPages: totalPages,
        hasNextPage: page < totalPages,
        hasPreviousPage: page > 1
      };

      updateTabData(status, paginatedData, mockPagination);

    } catch (error: any) {
      console.error("Error fetching orders by status:", error);
      setNotification({ 
        message: error.response?.data?.message || "Đã xảy ra lỗi khi tải đơn hàng!", 
        type: "error" 
      });
    } finally {
      setIsLoading(false);
    }
  };

  const handleFilterChange = async (newStatus: string) => {
    setFilterStatus(newStatus);
    
    if (newStatus === "all") {
      await fetchOrdersByStatus("all", 1);
    } else {
      const userData = JSON.parse(localStorage.getItem("user") || "{}");
      const maNguoiDung = userData?.maNguoiDung;
      if (!maNguoiDung) {
        setNotification({ message: "Vui lòng đăng nhập để xem lịch sử đơn hàng!", type: "error" });
        navigate("/login");
        return;
      }

      try {
        setIsLoading(true);
        const response = await axios.get(`http://localhost:5261/api/user/orders/${maNguoiDung}`, {
          headers: { Authorization: `Bearer ${localStorage.getItem("token")}` },
        });

        const allOrders = response.data;
        if (!Array.isArray(allOrders)) {
          setNotification({ message: "Dữ liệu đơn hàng không hợp lệ!", type: "error" });
          return;
        }

        const filteredOrders = allOrders.filter(order => mapStatus(order.trangThaiDonHang) === newStatus);
        
        const pageSize = 10;
        const totalRecords = filteredOrders.length;
        const totalPages = Math.ceil(totalRecords / pageSize);
        const paginatedData = filteredOrders.slice(0, pageSize);

        const filterPagination: PaginationInfo = {
          currentPage: 1,
          pageSize: pageSize,
          totalRecords: totalRecords,
          totalPages: totalPages,
          hasNextPage: totalPages > 1,
          hasPreviousPage: false
        };

        updateTabData("all", paginatedData, filterPagination);
        setOrders(allOrders);

      } catch (error: any) {
        console.error("Error filtering orders:", error);
        setNotification({ 
          message: error.response?.data?.message || "Đã xảy ra lỗi khi lọc đơn hàng!", 
          type: "error" 
        });
      } finally {
        setIsLoading(false);
      }
    }
  };

          <div className="bg-white rounded-lg p-4 shadow-sm">
            <h5 className="font-medium text-gray-900 mb-3">Thông tin đơn hàng</h5>
            <div className="grid grid-cols-1 md:grid-cols-3 gap-4 text-sm">
              <div className="flex items-center space-x-2">
                <div className="w-2 h-2 bg-blue-500 rounded-full"></div>
                <div>
                  <span className="text-gray-600">Người nhận:</span>
                  <div className="font-medium">{order.tenNguoiNhan || 'N/A'}</div>
                </div>
              </div>
              <div className="flex items-center space-x-2">
                <div className="w-2 h-2 bg-green-500 rounded-full"></div>
                <div>
                  <span className="text-gray-600">Thanh toán:</span>
                  <div className="font-medium">{order.hinhThucThanhToan || 'COD'}</div>
                </div>
              </div>
              <div className="flex items-center space-x-2">
                <div className={`w-2 h-2 rounded-full ${getPaymentStatusColor()}`}></div>
                <div>
                  <span className="text-gray-600">Trạng thái:</span>
                  <div className={`font-medium ${getPaymentStatusTextColor()}`}>
                    {getPaymentStatusDisplay()}
                  </div>
                </div>
              </div>
            </div>
          </div>
        </div>
      )}
    </div>
  );
  };

const OrderHistory = () => {
  const navigate = useNavigate();
  
  // States
  const [filterStatus, setFilterStatus] = useState<string>("all");
  const [orders, setOrders] = useState<Order[]>([]);
  const [showCancelModal, setShowCancelModal] = useState(false);
  const [cancelOrderId, setCancelOrderId] = useState<string | null>(null);
  const [cancelReason, setCancelReason] = useState('');
  const [searchQuery, setSearchQuery] = useState('');
  const [trackingSearch, setTrackingSearch] = useState('');
  const [allOrdersSearch, setAllOrdersSearch] = useState('');
  const [isLoading, setIsLoading] = useState(false);
  const [notification, setNotification] = useState<{ 
    message: string; 
    type: "success" | "error"; 
    duration?: number 
  } | null>(null);
  const [commentedProducts, setCommentedProducts] = useState<Set<number>>(new Set());

 
  const [allOrdersPagination, setAllOrdersPagination] = useState<PaginationInfo>({
    currentPage: 1, pageSize: 10, totalRecords: 0, totalPages: 0, hasNextPage: false, hasPreviousPage: false
  });
  const [pendingPagination, setPendingPagination] = useState<PaginationInfo>({
    currentPage: 1, pageSize: 10, totalRecords: 0, totalPages: 0, hasNextPage: false, hasPreviousPage: false
  });
  const [processingPagination, setProcessingPagination] = useState<PaginationInfo>({
    currentPage: 1, pageSize: 10, totalRecords: 0, totalPages: 0, hasNextPage: false, hasPreviousPage: false
  });
  const [shippingPagination, setShippingPagination] = useState<PaginationInfo>({
    currentPage: 1, pageSize: 10, totalRecords: 0, totalPages: 0, hasNextPage: false, hasPreviousPage: false
  });
  const [completedPagination, setCompletedPagination] = useState<PaginationInfo>({
    currentPage: 1, pageSize: 10, totalRecords: 0, totalPages: 0, hasNextPage: false, hasPreviousPage: false
  });
  const [canceledPagination, setCanceledPagination] = useState<PaginationInfo>({
    currentPage: 1, pageSize: 10, totalRecords: 0, totalPages: 0, hasNextPage: false, hasPreviousPage: false
  });

  const [allOrdersData, setAllOrdersData] = useState<Order[]>([]);
  const [pendingOrders, setPendingOrders] = useState<Order[]>([]);
  const [processingOrders, setProcessingOrders] = useState<Order[]>([]);
  const [shippingOrders, setShippingOrders] = useState<Order[]>([]);
  const [completedOrders, setCompletedOrders] = useState<Order[]>([]);
  const [canceledOrders, setCanceledOrders] = useState<Order[]>([]);
  const [trackingOrders, setTrackingOrders] = useState<Order[]>([]);

  const searchTrackingOrders = async (query: string) => {
    try {
      const token = localStorage.getItem("token");
      if (!token) {
        setNotification({ message: "Vui lòng đăng nhập để tra cứu đơn hàng!", type: "error" });
        navigate("/login");
        return;
      }

      if (!query.trim()) {
        // Nếu search rỗng, hiển thị lại tất cả đơn hàng
        setTrackingOrders(allOrdersData);
        return;
      }

      const response = await axios.get('http://localhost:5261/api/user/orders/search', {
        headers: { Authorization: `Bearer ${token}` },
        params: { query: query },
      });

      const rawOrders = response.data;
      if (!Array.isArray(rawOrders)) {
        setTrackingOrders([]);
        return;
      }

      setTrackingOrders(rawOrders);

    } catch (error: any) {
      console.error("Error searching tracking orders:", error);
      if (error.response?.status === 401) {
        setNotification({ message: "Phiên đăng nhập đã hết hạn. Vui lòng đăng nhập lại!", type: "error" });
        localStorage.removeItem("token");
        localStorage.removeItem("user");
        navigate("/login");
      } else {
        setNotification({ message: error.response?.data?.message || "Đã xảy ra lỗi khi tra cứu đơn hàng!", type: "error" });
        setTrackingOrders([]);
      }
    }
  };

  // Helper functions
  const updateTabData = (status: string, data: Order[], pagination: PaginationInfo) => {
    const setters = {
      'all': [setAllOrdersData, setAllOrdersPagination],
      'pending': [setPendingOrders, setPendingPagination],
      'processing': [setProcessingOrders, setProcessingPagination],
      'shipping': [setShippingOrders, setShippingPagination],
      'completed': [setCompletedOrders, setCompletedPagination],
      'canceled': [setCanceledOrders, setCanceledPagination]
    };
    
    const [setData, setPagination] = setters[status as keyof typeof setters] || [];
    if (setData && setPagination) {
      (setData as React.Dispatch<React.SetStateAction<Order[]>>)(data);
      (setPagination as React.Dispatch<React.SetStateAction<PaginationInfo>>)(pagination);
    }
  };

  const getCurrentPagination = (status: string): PaginationInfo => {
    const paginationMap = {
      'all': allOrdersPagination,
      'pending': pendingPagination,
      'processing': processingPagination,
      'shipping': shippingPagination,
      'completed': completedPagination,
      'canceled': canceledPagination
    };
    return paginationMap[status as keyof typeof paginationMap] || allOrdersPagination;
  };

  const getTabOrders = (status: string): Order[] => {
    const ordersMap = {
      'all': allOrdersData,
      'pending': pendingOrders,
      'processing': processingOrders,
      'shipping': shippingOrders,
      'completed': completedOrders,
      'canceled': canceledOrders
    };
    return ordersMap[status as keyof typeof ordersMap] || allOrdersData;
  };

  const getOrderCountByStatus = (status: OrderStatus | "all") => {
    if (status === "all") return orders.length;
    return orders.filter(order => mapStatus(order.trangThaiDonHang) === status).length;
  };

  // API Functions
  const fetchOrdersByStatus = async (status: string, page: number = 1) => {
    try {
      setIsLoading(true);
      const userData = JSON.parse(localStorage.getItem("user") || "{}");
      const maNguoiDung = userData?.maNguoiDung;
      if (!maNguoiDung) {
        setNotification({ message: "Vui lòng đăng nhập để xem lịch sử đơn hàng!", type: "error" });
        navigate("/login");
        return;
      }

      const response = await axios.get(`http://localhost:5261/api/user/orders/${maNguoiDung}`, {
        headers: { Authorization: `Bearer ${localStorage.getItem("token")}` },
      });

      const allOrders = response.data;
      if (!Array.isArray(allOrders)) {
        setNotification({ message: "Dữ liệu đơn hàng không hợp lệ!", type: "error" });
        return;
      }

      let filteredData = allOrders;
      if (status !== 'all') {
        filteredData = allOrders.filter(order => mapStatus(order.trangThaiDonHang) === status);
      }

      const pageSize = 10;
      const totalRecords = filteredData.length;
      const totalPages = Math.ceil(totalRecords / pageSize);
      const startIndex = (page - 1) * pageSize;
      const endIndex = startIndex + pageSize;
      const paginatedData = filteredData.slice(startIndex, endIndex);

      const mockPagination: PaginationInfo = {
        currentPage: page,
        pageSize: pageSize,
        totalRecords: totalRecords,
        totalPages: totalPages,
        hasNextPage: page < totalPages,
        hasPreviousPage: page > 1
      };

      updateTabData(status, paginatedData, mockPagination);

    } catch (error: any) {
      console.error("Error fetching orders by status:", error);
      setNotification({ 
        message: error.response?.data?.message || "Đã xảy ra lỗi khi tải đơn hàng!", 
        type: "error" 
      });
    } finally {
      setIsLoading(false);
    }
  };

  const handleFilterChange = async (newStatus: string) => {
    setFilterStatus(newStatus);
    
    if (newStatus === "all") {
      // Nếu chọn "Tất cả trạng thái", hiển thị tất cả đơn hàng
      await fetchOrdersByStatus("all", 1);
    } else {
      // Lọc theo trạng thái cụ thể
      const userData = JSON.parse(localStorage.getItem("user") || "{}");
      const maNguoiDung = userData?.maNguoiDung;
      if (!maNguoiDung) {
        setNotification({ message: "Vui lòng đăng nhập để xem lịch sử đơn hàng!", type: "error" });
        navigate("/login");
        return;
      }

      try {
        setIsLoading(true);
        const response = await axios.get(`http://localhost:5261/api/user/orders/${maNguoiDung}`, {
          headers: { Authorization: `Bearer ${localStorage.getItem("token")}` },
        });

        const allOrders = response.data;
        if (!Array.isArray(allOrders)) {
          setNotification({ message: "Dữ liệu đơn hàng không hợp lệ!", type: "error" });
          return;
        }

        // Lọc theo trạng thái đã chọn
        const filteredOrders = allOrders.filter(order => mapStatus(order.trangThaiDonHang) === newStatus);
        
        const pageSize = 10;
        const totalRecords = filteredOrders.length;
        const totalPages = Math.ceil(totalRecords / pageSize);
        const paginatedData = filteredOrders.slice(0, pageSize);

        const filterPagination: PaginationInfo = {
          currentPage: 1,
          pageSize: pageSize,
          totalRecords: totalRecords,
          totalPages: totalPages,
          hasNextPage: totalPages > 1,
          hasPreviousPage: false
        };

        updateTabData("all", paginatedData, filterPagination);
        setOrders(allOrders); // Cập nhật orders để đếm số lượng đúng

      } catch (error: any) {
        console.error("Error filtering orders:", error);
        setNotification({ 
          message: error.response?.data?.message || "Đã xảy ra lỗi khi lọc đơn hàng!", 
          type: "error" 
        });
      } finally {
        setIsLoading(false);
      }
    }
  };

  const fetchOrdersByUserId = async () => {
    try {
      const userData = JSON.parse(localStorage.getItem("user") || "{}");
      const maNguoiDung = userData?.maNguoiDung;
      if (!maNguoiDung) {
        setNotification({ message: "Vui lòng đăng nhập để xem lịch sử đơn hàng!", type: "error" });
        navigate("/login");
        return;
      }

      const response = await axios.get(`http://localhost:5261/api/user/orders/${maNguoiDung}`, {
        headers: { Authorization: `Bearer ${localStorage.getItem("token")}` },
      });
      const rawOrders = response.data;
      
      if (!Array.isArray(rawOrders)) {
        setNotification({ message: "Dữ liệu đơn hàng không hợp lệ!", type: "error" });
<<<<<<< HEAD
        console.error("API did not return an array:", rawOrders);
        Swal.fire({
          icon: "error",
          title: "Lỗi",
          text: "Dữ liệu đơn hàng không hợp lệ!",
        });
=======
>>>>>>> a68d1a99
        setOrders([]);
        return;
      }

      setOrders(rawOrders);
    } catch (error: any) {
      console.error("Error fetching orders:", error);
      setNotification({ message: error.response?.data?.message || "Đã xảy ra lỗi khi tải lịch sử đơn hàng!", type: "error" });
      setOrders([]);
    }
  };

  const fetchCommentedProducts = async () => {
    try {
      const userData = JSON.parse(localStorage.getItem("user") || "{}");
      const maNguoiDung = userData?.maNguoiDung;
      if (!maNguoiDung) {
        setNotification({ message: "Vui lòng đăng nhập để kiểm tra bình luận!", type: "error" });
        navigate("/login");
        return;
      }

      const likedCommentsKey = `likedComments_${maNguoiDung}`;
      const storedCommentedProducts = JSON.parse(localStorage.getItem(likedCommentsKey) || "[]") as number[];
      setCommentedProducts(new Set(storedCommentedProducts));

      const response = await axios.get("http://localhost:5261/api/Comment/list", {
        headers: { Authorization: `Bearer ${localStorage.getItem("token")}` },
      });
      const comments = response.data || [];
<<<<<<< HEAD
      // Fix: Ensure comments is an array before filtering
=======
>>>>>>> a68d1a99
      const userComments = Array.isArray(comments) 
        ? comments.filter((comment: any) => comment.maNguoiDung === parseInt(maNguoiDung))
        : [];
      const apiCommentedProductIds = new Set(userComments.map((comment: any) => parseInt(comment.maSanPham)));
<<<<<<< HEAD
      const userComments = comments.filter((comment) => comment.maNguoiDung === parseInt(maNguoiDung));
      const apiCommentedProductKeys = new Set<string>(
        userComments.map((comment) => `${comment.maDonHang}-${comment.maSanPham || comment.maCombo}`)
      );

      const mergedCommentedProductKeys = new Set<string>([...apiCommentedProductKeys, ...storedCommentedProducts]);
      setCommentedProducts(mergedCommentedProductKeys);
      localStorage.setItem(likedCommentsKey, JSON.stringify([...mergedCommentedProductKeys]));
=======

      const mergedCommentedProductIds = new Set([...apiCommentedProductIds, ...storedCommentedProducts]);
      setCommentedProducts(mergedCommentedProductIds);
      localStorage.setItem(likedCommentsKey, JSON.stringify([...mergedCommentedProductIds]));
>>>>>>> a68d1a99
    } catch (error) {
      console.error("Error fetching commented products:", error);
      setNotification({ message: "Đã xảy ra lỗi khi kiểm tra bình luận!", type: "error" });
    }
  };

  const searchOrders = async (query: string) => {
    try {
      const token = localStorage.getItem("token");
      if (!token) {
        setNotification({ message: "Vui lòng đăng nhập để tra cứu đơn hàng!", type: "error" });
        navigate("/login");
        return;
      }

      if (!query.trim()) {
        await fetchOrdersByUserId();
        await fetchOrdersByStatus("all", 1);
        return;
      }

      const response = await axios.get('http://localhost:5261/api/user/orders/search', {
        headers: { Authorization: `Bearer ${token}` },
        params: { query: query },
      });

      const rawOrders = response.data;
      if (!Array.isArray(rawOrders)) {
        setOrders([]);
        updateTabData("all", [], { currentPage: 1, pageSize: 10, totalRecords: 0, totalPages: 0, hasNextPage: false, hasPreviousPage: false });
        return;
      }

      setOrders(rawOrders);
      
      const pageSize = 10;
      const totalRecords = rawOrders.length;
      const totalPages = Math.ceil(totalRecords / pageSize);
      const paginatedResults = rawOrders.slice(0, pageSize);

      const searchPagination: PaginationInfo = {
        currentPage: 1,
        pageSize: pageSize,
        totalRecords: totalRecords,
        totalPages: totalPages,
        hasNextPage: totalPages > 1,
        hasPreviousPage: false
      };

      updateTabData("all", paginatedResults, searchPagination);

    } catch (error: any) {
      console.error("Error searching orders:", error);
      if (error.response?.status === 401) {
        setNotification({ message: "Phiên đăng nhập đã hết hạn. Vui lòng đăng nhập lại!", type: "error" });
        localStorage.removeItem("token");
        localStorage.removeItem("user");
        navigate("/login");
      } else {
        setNotification({ message: error.response?.data?.message || "Đã xảy ra lỗi khi tra cứu đơn hàng!", type: "error" });
        setOrders([]);
        updateTabData("all", [], { currentPage: 1, pageSize: 10, totalRecords: 0, totalPages: 0, hasNextPage: false, hasPreviousPage: false });
      }
    }
  };

<<<<<<< HEAD
  const searchOrders = async (query: string) => {
    try {
      const token = localStorage.getItem("token");
      if (!token) {
        setNotification({ message: "Vui lòng đăng nhập để tra cứu đơn hàng!", type: "error" });
        navigate("/login");
        return;
      }

      if (!query.trim()) {
        // Fix 1: Load lại dữ liệu khi xóa từ khóa tìm kiếm
        await fetchOrdersByUserId();
        await fetchOrdersByStatus("all", 1);
        return;
      }

      const response = await axios.get('http://localhost:5261/api/user/orders/search', {
        headers: { Authorization: `Bearer ${token}` },
        params: { query: query },
      });

      const rawOrders = response.data;
      if (!Array.isArray(rawOrders)) {
        setOrders([]);
        updateTabData("all", [], { currentPage: 1, pageSize: 10, totalRecords: 0, totalPages: 0, hasNextPage: false, hasPreviousPage: false });
        return;
      }

      setOrders(rawOrders);
      
      const pageSize = 10;
      const totalRecords = rawOrders.length;
      const totalPages = Math.ceil(totalRecords / pageSize);
      const paginatedResults = rawOrders.slice(0, pageSize);

      const searchPagination: PaginationInfo = {
        currentPage: 1,
        pageSize: pageSize,
        totalRecords: totalRecords,
        totalPages: totalPages,
        hasNextPage: totalPages > 1,
        hasPreviousPage: false
      };

      updateTabData("all", paginatedResults, searchPagination);

    } catch (error: any) {
      console.error("Error searching orders:", error);
      if (error.response?.status === 401) {
        setNotification({ message: "Phiên đăng nhập đã hết hạn. Vui lòng đăng nhập lại!", type: "error" });
        localStorage.removeItem("token");
        localStorage.removeItem("user");
        navigate("/login");
      } else {
        setNotification({ message: error.response?.data?.message || "Đã xảy ra lỗi khi tra cứu đơn hàng!", type: "error" });
        setOrders([]);
        updateTabData("all", [], { currentPage: 1, pageSize: 10, totalRecords: 0, totalPages: 0, hasNextPage: false, hasPreviousPage: false });
      }
    }
  };

  

  const handleAddComment = async (orderId: string, productId: number, content: string, rating: number) => {

  const handleAddComment = async (
    orderId: string,
    productId: string,
    content: string,
    rating: number,
    image?: string,
    imageDescription?: string,
    isCombo: boolean = false
  ) => {
=======
  const handleAddComment = async (orderId: string, productId: number, content: string, rating: number) => {
>>>>>>> a68d1a99
    try {
      const userData = JSON.parse(localStorage.getItem("user") || "{}");
      const maNguoiDung = userData?.maNguoiDung;
      const token = localStorage.getItem("token");

      if (!maNguoiDung || !token) {
        setNotification({ message: "Vui lòng đăng nhập để thêm bình luận!", type: "error" });
        navigate("/login");
<<<<<<< HEAD
        return false;
      }

      if (!maNguoiDung) {
        Swal.fire({
          icon: "error",
          title: "Lỗi",
          text: "Vui lòng đăng nhập để thêm bình luận!",
        }).then(() => navigate("/login"));
        return false;
      }

      if (!token) {
        Swal.fire({
          icon: "error",
          title: "Lỗi",
          text: "Token xác thực không tồn tại. Vui lòng đăng nhập lại!",
        }).then(() => navigate("/login"));
=======
>>>>>>> a68d1a99
        return false;
      }
      if (!content.trim() || rating < 1 || rating > 5) {
        setNotification({ message: "Vui lòng nhập nội dung bình luận và chọn đánh giá từ 1 đến 5 sao!", type: "error" });
        return false;
      }

      const commentData = {
        maSanPham: productId.toString(),
        maNguoiDung: maNguoiDung,
        noiDungBinhLuan: content,
        danhGia: rating,
        ngayBinhLuan: new Date().toISOString(),
        trangThai: 0,
        soTimBinhLuan: 0,
        maDonHang: orderId
      };

      const response = await axios.post("http://localhost:5261/api/Comment/add", commentData, {
        headers: {
          "Content-Type": "application/json",
          Authorization: `Bearer ${token}`,
        },
      });

      if (response.status === 201) {
        setCommentedProducts((prev) => {
          const newSet = new Set(prev);
          newSet.add(productId);
          const likedCommentsKey = `likedComments_${maNguoiDung}`;
          localStorage.setItem(likedCommentsKey, JSON.stringify([...newSet]));
          return newSet;
        });
        setNotification({ message: "Bình luận của bạn đã được ghi lại và đang chờ duyệt!", type: "success" });
        await fetchCommentedProducts();
        return true;
      }
      return false;
    } catch (error: any) {
      console.error("Error adding comment:", error);
      let errorMessage = "Có lỗi xảy ra khi thêm bình luận!";
<<<<<<< HEAD
      if (error.response?.status === 401) {
        errorMessage = "Phiên đăng nhập đã hết hạn. Vui lòng đăng nhập lại!";
        localStorage.removeItem("token");
        localStorage.removeItem("user");
        navigate("/login");
      } else if (error.response?.data?.message) {
        errorMessage = error.response.data.message;

      if (error.response) {
        if (error.response.status === 401) {
          errorMessage = "Phiên đăng nhập đã hết hạn. Vui lòng đăng nhập lại!";
          Swal.fire({
            icon: "error",
            title: "Lỗi",
            text: errorMessage,
          }).then(() => {
            localStorage.removeItem("token");
            localStorage.removeItem("user");
            navigate("/login");
          });
        } else if (error.response.data?.message) {
          errorMessage = error.response.data.message;
        } else {
          errorMessage = `Lỗi server: ${error.response.status} - ${error.response.statusText}`;
        }
      } else if (error.request) {
        errorMessage = "Không nhận được phản hồi từ server. Vui lòng kiểm tra kết nối mạng!";
      } else {
        errorMessage = `Lỗi: ${error.message}`;
      }
      Swal.fire({
        icon: "error",
        title: "Lỗi",
        text: errorMessage,
      });
      return false;
    }
  };

  const searchOrders = async (query: string) => {
    try {
      const token = localStorage.getItem("token");
      if (!token) {
        Swal.fire({
          icon: "error",
          title: "Lỗi",
          text: "Vui lòng đăng nhập để tra cứu đơn hàng!",
          confirmButtonText: "Đăng nhập",
        }).then(() => navigate("/login"));
        return;
      }

      if (!query.trim()) {
        await fetchOrdersByUserId();
        return;
      }

      const response = await axios.get("http://localhost:5261/api/user/orders/search", {
        headers: {
          Authorization: `Bearer ${token}`,
        },
        params: {
          query,
        },
      });

      const rawOrders = response.data;
      if (!Array.isArray(rawOrders)) {
        console.error("API did not return an array:", rawOrders);
        setOrders([]);
        return;
      }

      setOrders(rawOrders);
    } catch (error: any) {
      console.error("Error searching orders:", error);
=======
>>>>>>> a68d1a99
      if (error.response?.status === 401) {
        errorMessage = "Phiên đăng nhập đã hết hạn. Vui lòng đăng nhập lại!";
        localStorage.removeItem("token");
        localStorage.removeItem("user");
        navigate("/login");
      } else if (error.response?.data?.message) {
        errorMessage = error.response.data.message;
      }
      setNotification({ message: errorMessage, type: "error" });
      return false;
<<<<<<< HEAD
    }
  };


  const handleCancelClick = (orderId: string) => {
    const userData = JSON.parse(localStorage.getItem("user") || "{}");
    const token = localStorage.getItem("token");
    
    if (!userData?.maNguoiDung || !token) {
      setNotification({ message: "Vui lòng đăng nhập để hủy đơn hàng!", type: "error" });
      navigate("/login");
      return;
    }

    const order = orders.find(o => o.maDonHang.toString() === orderId);
    if (!order) {
      setNotification({ message: "Đơn hàng không tồn tại!", type: "error" });
      return;
    }

    const orderStatus = mapStatus(order.trangThaiDonHang);
    if (orderStatus !== "pending" && orderStatus !== "processing") {
      setNotification({ message: "Chỉ có thể hủy đơn hàng khi chưa xác nhận hoặc đang xử lý!", type: "error" });
      return;
=======
>>>>>>> a68d1a99
    }

    setCancelOrderId(orderId);
    setCancelReason('');
    setShowCancelModal(true);
  };

<<<<<<< HEAD
  const handleCancel = async () => {
    if (!cancelReason.trim()) {
      setNotification({ message: "Vui lòng nhập lý do hủy!", type: "error" });
      return;
    }
    if (cancelOrderId === null) return;

    try {
      const userData = JSON.parse(localStorage.getItem("user") || "{}");
      const maNguoiDung = userData?.maNguoiDung;
      const token = localStorage.getItem("token");
      
      if (!maNguoiDung || !token) {
        setNotification({ message: "Vui lòng đăng nhập để hủy đơn hàng!", type: "error" });
        navigate("/login");

  useEffect(() => {
    fetchOrdersByUserId();
    fetchCommentedProducts();
  }, [navigate]);

  useEffect(() => {
    const delayDebounceFn = setTimeout(() => {
      if (searchQuery.trim()) {
        searchOrders(searchQuery);
      } else {
        fetchOrdersByUserId();
      }
    }, 500);

    return () => clearTimeout(delayDebounceFn);
  }, [searchQuery]);

  const filteredOrders = filterStatus === "all" ? orders : orders.filter((order) => mapStatus(order.trangThaiDonHang) === filterStatus);

=======
>>>>>>> a68d1a99
  const handleCancelClick = (orderId: string) => {
    const userData = JSON.parse(localStorage.getItem("user") || "{}");
    const token = localStorage.getItem("token");
    
    if (!userData?.maNguoiDung || !token) {
      setNotification({ message: "Vui lòng đăng nhập để hủy đơn hàng!", type: "error" });
      navigate("/login");
      return;
    }

    const order = orders.find(o => o.maDonHang.toString() === orderId);
    if (!order) {
      setNotification({ message: "Đơn hàng không tồn tại!", type: "error" });
      return;
    }

    const orderStatus = mapStatus(order.trangThaiDonHang);
    if (orderStatus !== "pending" && orderStatus !== "processing") {
      setNotification({ message: "Chỉ có thể hủy đơn hàng khi chưa xác nhận hoặc đang xử lý!", type: "error" });
      return;
    }

    setCancelOrderId(orderId);
    setCancelReason('');
    setShowCancelModal(true);
  };

  const handleCancel = async () => {
    if (!cancelReason.trim()) {
      setNotification({ message: "Vui lòng nhập lý do hủy!", type: "error" });
      return;
    }
    if (cancelOrderId === null) return;

    try {
      const userData = JSON.parse(localStorage.getItem("user") || "{}");
      const maNguoiDung = userData?.maNguoiDung;
      const token = localStorage.getItem("token");
      
      if (!maNguoiDung || !token) {
<<<<<<< HEAD
        Swal.fire({
          icon: "error",
          title: "Lỗi",
          text: "Vui lòng đăng nhập để hủy đơn hàng!",
        }).then(() => navigate("/login"));

=======
        setNotification({ message: "Vui lòng đăng nhập để hủy đơn hàng!", type: "error" });
        navigate("/login");
>>>>>>> a68d1a99
        return;
      }

      const orderIdNumber = parseInt(cancelOrderId);
      if (isNaN(orderIdNumber)) {
<<<<<<< HEAD

        setNotification({ message: "Mã đơn hàng không hợp lệ!", type: "error" });
        return;
      }

      const cancelRequest: CancelOrderRequest = {
        lyDoHuy: cancelReason.trim()
      };

      const response = await axios.put<CancelOrderResponse>(
        `http://localhost:5261/api/user/orders/cancel/${orderIdNumber}`,
        cancelRequest,
        {
          headers: {
            'Content-Type': 'application/json',
            'Authorization': `Bearer ${token}`,
            'Accept': 'application/json'
          },
          timeout: 10000
        }
      );

      setShowCancelModal(false);
      setCancelReason('');
      setCancelOrderId(null);

      if (response.data.isAccountLocked) {
        const lockMessage = response.data.lockoutMessage || 
          "Tài khoản của bạn đã bị khóa do hủy đơn hàng quá 3 lần trong vòng 30 ngày. Tài khoản sẽ được mở khóa sau 3 ngày.";
        
        setNotification({ message: lockMessage, type: "error" });
        
        setTimeout(() => {
          setNotification({ 
            message: "Bạn sẽ được đăng xuất khỏi hệ thống. Vui lòng đợi 3 ngày để đăng nhập lại.", 
            type: "error" 

        Swal.fire({
          icon: "error",
          title: "Lỗi",
          text: "Mã đơn hàng không hợp lệ!",
        });
=======
        setNotification({ message: "Mã đơn hàng không hợp lệ!", type: "error" });
>>>>>>> a68d1a99
        return;
      }

      const cancelRequest: CancelOrderRequest = {
        lyDoHuy: cancelReason.trim()
      };

      const response = await axios.put<CancelOrderResponse>(
        `http://localhost:5261/api/user/orders/cancel/${orderIdNumber}`,
        cancelRequest,
        {
          headers: {
            'Content-Type': 'application/json',
            'Authorization': `Bearer ${token}`,
            'Accept': 'application/json'
          },
          timeout: 10000
        }
      );

      setShowCancelModal(false);
      setCancelReason('');
      setCancelOrderId(null);

      if (response.data.isAccountLocked) {
        const lockMessage = response.data.lockoutMessage || 
          "Tài khoản của bạn đã bị khóa do hủy đơn hàng quá 3 lần trong vòng 30 ngày. Tài khoản sẽ được mở khóa sau 3 ngày.";
        
        setNotification({ message: lockMessage, type: "error" });
        
        setTimeout(() => {
          setNotification({ 
            message: "Bạn sẽ được đăng xuất khỏi hệ thống. Vui lòng đợi 3 ngày để đăng nhập lại.", 
            type: "error" 
          });
        }, 3000);
        
        localStorage.removeItem("token");
        localStorage.removeItem("user");
        if (maNguoiDung) {
          localStorage.removeItem(`likedComments_${maNguoiDung}`);
        }
        
        setTimeout(() => {
          navigate("/login");
        }, 6000);
      } else {
        setNotification({ 
          message: response.data.message || "Đơn hàng đã được hủy thành công!", 
          type: "success" 
        });
        
        await fetchOrdersByUserId();
      }

    } catch (error: any) {
      console.error("Error canceling order:", error);
      
      setShowCancelModal(false);
      setCancelReason('');
      setCancelOrderId(null);
      
      let errorMessage = "Đã xảy ra lỗi khi hủy đơn hàng!";
      
      if (error.response?.status === 401) {
<<<<<<< HEAD
        Swal.fire({
          icon: "error",
          title: "Lỗi",
          text: "Phiên đăng nhập đã hết hạn. Vui lòng đăng nhập lại!",
        }).then(() => {
          localStorage.removeItem("token");
          localStorage.removeItem("user");
          if (maNguoiDung) {
            localStorage.removeItem(`likedComments_${maNguoiDung}`);
          }
          navigate("/login");
        });
      } else if (error.response?.status === 403) {
        Swal.fire({
          icon: "error",
          title: "Lỗi",
          text: "Bạn không có quyền hủy đơn hàng này. Vui lòng kiểm tra lại thông tin đăng nhập.",
        });
      } else if (error.response?.status === 400) {
        if (error.response?.data?.isAccountLocked) {
          const lockMessage = error.response.data.lockoutMessage || "Tài khoản của bạn đã bị khóa do hủy đơn hàng quá nhiều lần. Tài khoản sẽ được mở khóa sau 3 ngày.";

          Swal.fire({
            icon: "error",
            title: "Tài khoản bị khóa",
            text: lockMessage,
            footer: "<p>Tài khoản sẽ được tự động mở khóa sau 3 ngày.</p>",
          }).then(() => {
            Swal.fire({
              icon: "info",
              title: "Đăng xuất",
              text: "Bạn sẽ được đăng xuất khỏi hệ thống. Vui lòng đợi 3 ngày để đăng nhập lại.",
              timer: 3000,
              showConfirmButton: false,
            }).then(() => {
              localStorage.removeItem("token");
              localStorage.removeItem("user");
              if (maNguoiDung) {
                localStorage.removeItem(`likedComments_${maNguoiDung}`);
              }
              navigate("/login");
            });
          });
        } else {
          Swal.fire({
            icon: "error",
            title: "Lỗi",
            text: error.response.data.message || "Không thể hủy đơn hàng này.",

          });
        }
      } else if (error.response?.status === 404) {
        Swal.fire({
          icon: "error",
          title: "Lỗi",
          text: "Đơn hàng không tồn tại hoặc không thuộc về bạn.",
        });
      } else if (error.code === "ECONNABORTED") {
        Swal.fire({
          icon: "error",
          title: "Lỗi",
          text: "Yêu cầu hủy đơn hàng bị timeout. Vui lòng thử lại.",
        });
      } else {
        setNotification({ 
          message: response.data.message || "Đơn hàng đã được hủy thành công!", 
          type: "success" 

        Swal.fire({
          icon: "error",
          title: "Lỗi",
          text: error.response?.data?.message || "Có lỗi xảy ra khi hủy đơn hàng. Vui lòng thử lại.",

        });
        
        await fetchOrdersByUserId();
      }

    } catch (error: any) {
      console.error("Error canceling order:", error);
      
      setShowCancelModal(false);
      setCancelReason('');
      setCancelOrderId(null);
      
      let errorMessage = "Đã xảy ra lỗi khi hủy đơn hàng!";
      
      if (error.response?.status === 401) {
=======
>>>>>>> a68d1a99
        errorMessage = "Phiên đăng nhập đã hết hạn. Vui lòng đăng nhập lại!";
        localStorage.removeItem("token");
        localStorage.removeItem("user");
        navigate("/login");
      } else if (error.response?.data?.message) {
        errorMessage = error.response.data.message;
      }
      
      setNotification({ message: errorMessage, type: "error" });
<<<<<<< HEAD

=======
>>>>>>> a68d1a99
    }
  };

  const handleTabPageChange = (status: string, newPage: number) => {
    const currentPagination = getCurrentPagination(status);
    if (newPage >= 1 && newPage <= currentPagination.totalPages) {
      fetchOrdersByStatus(status, newPage);
    }
  };

  // Pagination Component
  const TabPaginationComponent = ({ status }: { status: string }) => {
    const pagination = getCurrentPagination(status);
    
    if (pagination.totalPages <= 1) return null;

    const getPageNumbers = () => {
      const pages = [];
      const showPages = 5;
      let startPage = Math.max(1, pagination.currentPage - 2);
      let endPage = Math.min(pagination.totalPages, startPage + showPages - 1);
      
      if (endPage - startPage < showPages - 1) {
        startPage = Math.max(1, endPage - showPages + 1);
      }

      for (let i = startPage; i <= endPage; i++) {
        pages.push(i);
      }
      return pages;
    };

    return (
      <div className="flex items-center justify-between mt-6 px-4 py-3 bg-white border border-gray-200 rounded-lg">
        <div className="flex items-center text-sm text-gray-700">
          <span>
            Hiển thị {((pagination.currentPage - 1) * pagination.pageSize) + 1} - {Math.min(pagination.currentPage * pagination.pageSize, pagination.totalRecords)} của {pagination.totalRecords} đơn hàng
          </span>
        </div>
        
        <div className="flex items-center space-x-2">
          <Button
            variant="outline"
            size="sm"
            onClick={() => handleTabPageChange(status, pagination.currentPage - 1)}
            disabled={!pagination.hasPreviousPage || isLoading}
            className="flex items-center space-x-1"
          >
            <ChevronLeft className="h-4 w-4" />
            <span>Trước</span>
          </Button>

          <div className="flex space-x-1">
            {getPageNumbers().map((page) => (
              <Button
                key={page}
                variant={page === pagination.currentPage ? "default" : "outline"}
                size="sm"
                onClick={() => handleTabPageChange(status, page)}
                disabled={isLoading}
                className={`w-10 h-10 ${page === pagination.currentPage ? 'bg-blue-600 text-white' : ''}`}
              >
                {page}
              </Button>
            ))}
          </div>

<<<<<<< HEAD

=======
>>>>>>> a68d1a99
          <Button
            variant="outline"
            size="sm"
            onClick={() => handleTabPageChange(status, pagination.currentPage + 1)}
            disabled={!pagination.hasNextPage || isLoading}
            className="flex items-center space-x-1"
          >
            <span>Sau</span>
            <ChevronRight className="h-4 w-4" />
          </Button>
        </div>
      </div>
    );
  };

  // Effects
  useEffect(() => {
    const loadAllTabsData = async () => {
      await Promise.all([
        fetchOrdersByStatus('all', 1),
        fetchOrdersByStatus('pending', 1),
        fetchOrdersByStatus('processing', 1),
        fetchOrdersByStatus('shipping', 1),
        fetchOrdersByStatus('completed', 1),
        fetchOrdersByStatus('canceled', 1)
      ]);
    };

    fetchOrdersByUserId();
    fetchCommentedProducts();
    loadAllTabsData();
  }, [navigate]);

<<<<<<< HEAD
  // Fix 1: Cập nhật useEffect để load lại dữ liệu khi search rỗng
=======
>>>>>>> a68d1a99
  useEffect(() => {
    const delayDebounceFn = setTimeout(() => {
      if (allOrdersSearch.trim()) {
        searchOrders(allOrdersSearch);
      } else {
<<<<<<< HEAD
        // Khi search rỗng, load lại dữ liệu và reset filter
=======
>>>>>>> a68d1a99
        setFilterStatus("all");
        fetchOrdersByUserId().then(() => {
          fetchOrdersByStatus("all", 1);
        });
      }
    }, 500);

    return () => clearTimeout(delayDebounceFn);
  }, [allOrdersSearch]);

  useEffect(() => {
    const delayDebounceFn = setTimeout(() => {
      searchTrackingOrders(trackingSearch);
    }, 500);

    return () => clearTimeout(delayDebounceFn);
  }, [trackingSearch]);

  useEffect(() => {
    if (!trackingSearch.trim()) {
      setTrackingOrders(allOrdersData);
    }
  }, [allOrdersData, trackingSearch]);

  // Render functions
  const renderEmptyState = (status: string, icon: any, title: string, description: string) => (
    <div className="text-center py-12 bg-gray-50 rounded-lg">
      {icon}
      <h3 className="text-lg font-medium text-gray-900 mb-2">{title}</h3>
      <p className="text-gray-500">{description}</p>
      {status === 'all' && (!searchQuery && !allOrdersSearch) && (
        <Button onClick={() => navigate("/products")} className="mt-4">
          Khám phá sản phẩm
        </Button>
      )}
    </div>
  );

  const renderTabContent = (status: string, orders: Order[], title: string) => (
    <TabsContent value={status} className="space-y-6">
      {status === 'all-orders' && (
        <div className="flex flex-col sm:flex-row gap-4 items-start sm:items-center justify-between">
          <h2 className="text-xl font-semibold text-gray-900">{title}</h2>
          <div className="flex flex-col sm:flex-row gap-4 w-full sm:w-auto">
            <div className="relative">
              <Search className="absolute left-3 top-1/2 transform -translate-y-1/2 text-gray-400 h-4 w-4" />
              <Input
                type="text"
                placeholder="Tìm trong tất cả đơn hàng..."
                value={allOrdersSearch}
                onChange={(e) => setAllOrdersSearch(e.target.value)}
                className="pl-10 pr-4 py-2 w-full sm:w-64"
              />
            </div>
<<<<<<< HEAD
            {/* Fix 2: Sử dụng handleFilterChange thay vì setFilterStatus */}
=======
>>>>>>> a68d1a99
            <Select value={filterStatus} onValueChange={handleFilterChange}>
              <SelectTrigger className="w-full sm:w-48">
                <SelectValue placeholder="Lọc theo trạng thái" />
              </SelectTrigger>
              <SelectContent>
                <SelectItem value="all">Tất cả trạng thái</SelectItem>
                <SelectItem value="pending">Chờ xác nhận</SelectItem>
                <SelectItem value="processing">Đang xử lý</SelectItem>
                <SelectItem value="shipping">Đang giao hàng</SelectItem>
                <SelectItem value="completed">Đã hoàn thành</SelectItem>
                <SelectItem value="canceled">Đã hủy</SelectItem>
              </SelectContent>
            </Select>
<<<<<<< HEAD

          <div className="colorful-card p-6 rounded-lg shadow-lg">
            <Tabs defaultValue="all-orders" className="w-full">
              <TabsList className="grid w-full grid-cols-2 mb-8">
                <TabsTrigger value="all-orders">
                  <ClipboardList className="mr-2 h-4 w-4" /> Tất cả đơn hàng
                </TabsTrigger>
                <TabsTrigger value="tracking">
                  <Truck className="mr-2 h-4 w-4" /> Theo dõi đơn hàng
                </TabsTrigger>
              </TabsList>
              <TabsContent value="all-orders">
                <div className="mb-6 flex justify-between items-center">
                  <h2 className="text-lg font-medium">Đơn hàng của bạn</h2>
                  <div className="w-48">
                    <Select value={filterStatus} onValueChange={setFilterStatus}>
                      <SelectTrigger>
                        <SelectValue placeholder="Trạng thái" />
                      </SelectTrigger>
                      <SelectContent>
                        <SelectItem value="all">Tất cả trạng thái</SelectItem>
                        <SelectItem value="pending">Chờ xác nhận</SelectItem>
                        <SelectItem value="processing">Đang xử lý</SelectItem>
                        <SelectItem value="shipping">Đang giao hàng</SelectItem>
                        <SelectItem value="completed">Đã hoàn thành</SelectItem>
                        <SelectItem value="canceled">Đã hủy</SelectItem>
                      </SelectContent>
                    </Select>
                  </div>
                </div>
                {filteredOrders.length > 0 ? (
                  <div className="space-y-4">
                    {filteredOrders.map((order) => (
                      <OrderItem
                        key={order.maDonHang}
                        order={order}
                        onCancel={handleCancelClick}
                        onAddComment={handleAddComment}
                        commentedProducts={commentedProducts}
                      />
                    ))}
                  </div>
                ) : (
                  <div className="text-center py-12 border rounded-lg">
                    <ClipboardList className="mx-auto h-12 w-12 text-muted-foreground mb-4" />
                    <h3 className="text-lg font-medium">Không có đơn hàng nào</h3>
                    <p className="text-muted-foreground">Bạn chưa có đơn hàng nào trong trạng thái này</p>
                  </div>
                )}
              </TabsContent>
              <TabsContent value="tracking">
                <div className="mb-6">
                  <h2 className="text-lg font-medium mb-4">Tra cứu đơn hàng</h2>
                  <div className="flex gap-4">
                    <Input
                      type="text"
                      placeholder="Nhập mã đơn hàng của bạn"
                      value={searchQuery}
                      onChange={(e) => setSearchQuery(e.target.value)}
                      className="flex-1"
                    />
                  </div>
                </div>
                {filteredOrders.length > 0 ? (
                  <div className="space-y-4">
                    {filteredOrders.map((order) => (
                      <OrderItem
                        key={order.maDonHang}
                        order={order}
                        onCancel={handleCancelClick}
                        onAddComment={handleAddComment}
                        commentedProducts={commentedProducts}
                      />
                    ))}
                  </div>
                ) : (
                  <div className="text-center py-12 border rounded-lg">
                    <Truck className="mx-auto h-12 w-12 text-muted-foreground mb-4" />
                    <h3 className="text-lg font-medium">Không tìm thấy đơn hàng</h3>
                    <p className="text-muted-foreground">Vui lòng nhập mã đơn hàng để kiểm tra</p>
                  </div>
                )}
              </TabsContent>
            </Tabs>
=======
          </div>
        </div>
      )}

      {status !== 'all-orders' && (
        <h2 className="text-xl font-semibold text-gray-900">{title}</h2>
      )}

      {orders.length === 0 ? (
        renderEmptyState(
          status,
          <ClipboardList className="mx-auto h-12 w-12 text-gray-400 mb-4" />,
          `Không có ${title.toLowerCase()}`,
          status === 'all-orders' && (searchQuery || allOrdersSearch) 
            ? "Không tìm thấy đơn hàng nào phù hợp với từ khóa tìm kiếm." 
            : "Không có đơn hàng nào."
        )
      ) : (
        <>
          <div className="space-y-4">
            {orders.map((order) => (
              <OrderItem
                key={order.maDonHang}
                order={order}
                onCancel={handleCancelClick}
                onAddComment={handleAddComment}
                commentedProducts={commentedProducts}
              />
            ))}
>>>>>>> a68d1a99
          </div>
          <TabPaginationComponent status={status === 'all-orders' ? 'all' : status} />
        </>
      )}
    </TabsContent>
  );

  return (
    <div className="container mx-auto px-4 py-8 max-w-7xl">
      <NotificationComponent notification={notification} onClose={() => setNotification(null)} />

      <div className="mb-8">
        <h1 className="text-3xl font-bold text-gray-900 mb-2">Lịch sử đơn hàng</h1>
        <p className="text-gray-600">Theo dõi và quản lý các đơn hàng của bạn</p>
      </div>

      {isLoading && (
        <div className="flex justify-center items-center py-8">
          <div className="animate-spin rounded-full h-8 w-8 border-b-2 border-blue-600"></div>
          <span className="ml-2 text-gray-600">Đang tải...</span>
        </div>
      )}

<<<<<<< HEAD
      {status !== 'all-orders' && (
        <h2 className="text-xl font-semibold text-gray-900">{title}</h2>
      )}

      {orders.length === 0 ? (
        renderEmptyState(
          status,
          <ClipboardList className="mx-auto h-12 w-12 text-gray-400 mb-4" />,
          `Không có ${title.toLowerCase()}`,
          status === 'all-orders' && (searchQuery || allOrdersSearch) 
            ? "Không tìm thấy đơn hàng nào phù hợp với từ khóa tìm kiếm." 
            : "Không có đơn hàng nào."
        )
      ) : (
        <>
          <div className="space-y-4">
            {orders.map((order) => (
              <OrderItem
                key={order.maDonHang}
                order={order}
                onCancel={handleCancelClick}
                onAddComment={handleAddComment}
                commentedProducts={commentedProducts}
              />
            ))}
          </div>
          <TabPaginationComponent status={status === 'all-orders' ? 'all' : status} />
        </>
      )}
    </TabsContent>
  );

  return (
    <div className="container mx-auto px-4 py-8 max-w-7xl">
      <NotificationComponent notification={notification} onClose={() => setNotification(null)} />

      <div className="mb-8">
        <h1 className="text-3xl font-bold text-gray-900 mb-2">Lịch sử đơn hàng</h1>
        <p className="text-gray-600">Theo dõi và quản lý các đơn hàng của bạn</p>
      </div>

      {isLoading && (
        <div className="flex justify-center items-center py-8">
          <div className="animate-spin rounded-full h-8 w-8 border-b-2 border-blue-600"></div>
          <span className="ml-2 text-gray-600">Đang tải...</span>
        </div>
      )}

=======
>>>>>>> a68d1a99
      <Tabs defaultValue="all-orders" className="w-full">
        <TabsList className="grid w-full grid-cols-3 lg:grid-cols-6 mb-8">
          {[
            { value: "all-orders", icon: ClipboardList, label: "Tất cả", status: "all" },
            { value: "pending", icon: ClipboardList, label: "Chờ xác nhận", status: "pending" },
            { value: "processing", icon: Package, label: "Đang xử lý", status: "processing" },
            { value: "shipping", icon: Truck, label: "Đang giao", status: "shipping" },
            { value: "completed", icon: CheckCircle, label: "Hoàn thành", status: "completed" },
            { value: "tracking", icon: Package, label: "Theo dõi", status: "tracking" }
          ].map(({ value, icon: Icon, label, status }) => (
            <TabsTrigger key={value} value={value} className="flex items-center gap-2">
              <Icon className="h-4 w-4" />
              <span className="hidden sm:inline">{label}</span>
              {status !== "tracking" && (
                <span className={`px-2 py-1 rounded-full text-xs ${
                  status === "all" ? "bg-gray-200 text-gray-700" :
                  status === "processing" ? "bg-yellow-200 text-yellow-700" :
                  status === "shipping" ? "bg-blue-200 text-blue-700" :
                  status === "completed" ? "bg-green-200 text-green-700" :
                  "bg-gray-200 text-gray-700"
                }`}>
                  {getOrderCountByStatus(status as OrderStatus | "all")}
                </span>
              )}
            </TabsTrigger>
          ))}
        </TabsList>

        {renderTabContent("all-orders", allOrdersData, "Tất cả đơn hàng")}
        {renderTabContent("pending", pendingOrders, "Đơn hàng chờ xác nhận")}
        {renderTabContent("processing", processingOrders, "Đơn hàng đang xử lý")}
        {renderTabContent("shipping", shippingOrders, "Đơn hàng đang giao")}
        {renderTabContent("completed", completedOrders, "Đơn hàng đã hoàn thành")}

        <TabsContent value="tracking" className="space-y-6">
<<<<<<< HEAD
          {/* Thêm header với tìm kiếm cho tab tracking */}
=======
>>>>>>> a68d1a99
          <div className="flex flex-col sm:flex-row gap-4 items-start sm:items-center justify-between">
            <div>
              <h2 className="text-xl font-semibold text-gray-900">Theo dõi đơn hàng</h2>
              <p className="text-gray-600">Xem chi tiết tiến trình các đơn hàng của bạn</p>
            </div>
            <div className="relative">
              <Search className="absolute left-3 top-1/2 transform -translate-y-1/2 text-gray-400 h-4 w-4" />
              <Input
                type="text"
                placeholder="Tìm kiếm đơn hàng theo dõi..."
                value={trackingSearch}
                onChange={(e) => setTrackingSearch(e.target.value)}
                className="pl-10 pr-4 py-2 w-full sm:w-64"
              />
            </div>
          </div>
          
          {trackingOrders.length === 0 ? (
            renderEmptyState(
              "tracking",
              <Package className="mx-auto h-12 w-12 text-gray-400 mb-4" />,
              trackingSearch.trim() ? "Không tìm thấy đơn hàng" : "Không có đơn hàng để theo dõi",
              trackingSearch.trim() 
                ? "Không tìm thấy đơn hàng nào phù hợp với từ khóa tìm kiếm." 
                : "Bạn chưa có đơn hàng nào để theo dõi."
            )
          ) : (
            <>
              <div className="space-y-6">
                {trackingOrders.map((order) => (
                  <OrderTrackingTimeline key={order.maDonHang} order={order} />
                ))}
              </div>
<<<<<<< HEAD
              {/* Chỉ hiển thị pagination khi không có tìm kiếm */}
=======
>>>>>>> a68d1a99
              {!trackingSearch.trim() && <TabPaginationComponent status="all" />}
            </>
          )}
        </TabsContent>
      </Tabs>

<<<<<<< HEAD
      {/* Cancel Order Modal */}
=======
>>>>>>> a68d1a99
      <Dialog open={showCancelModal} onOpenChange={setShowCancelModal}>
        <DialogContent className="sm:max-w-md">
          <DialogHeader>
            <DialogTitle>Hủy đơn hàng #{cancelOrderId}</DialogTitle>
          </DialogHeader>
          <div className="space-y-4">
            <div>
              <label className="block text-sm font-medium text-gray-700 mb-2">
                Lý do hủy đơn hàng <span className="text-red-500">*</span>
              </label>
              
              <div className="flex flex-wrap gap-2 mb-3">
                {cancelReasonsSuggestions.map((suggestion) => (
                  <Button
                    key={suggestion}
                    type="button"
                    variant="outline"
                    size="sm"
<<<<<<< HEAD

=======
>>>>>>> a68d1a99
                    onClick={() => setCancelReason(suggestion)}
                    className={cn(
                      "text-xs",
                      cancelReason === suggestion && "bg-primary text-primary-foreground"
                    )}
<<<<<<< HEAD

                    onClick={() => handleReasonSuggestionClick(reason)}
                    className={`text-sm ${cancelReason === reason ? "bg-gray-200" : ""}`}

=======
>>>>>>> a68d1a99
                  >
                    {suggestion}
                  </Button>
                ))}
              </div>
              
              <Textarea
                value={cancelReason}
                onChange={(e) => setCancelReason(e.target.value)}
                placeholder="Nhập lý do hủy đơn hàng..."
                className="w-full"
                rows={3}
              />
            </div>
            
            <div className="bg-yellow-50 border border-yellow-200 rounded-lg p-3">
              <div className="flex items-start">
                <div className="flex-shrink-0">
                  <svg className="h-5 w-5 text-yellow-400" viewBox="0 0 20 20" fill="currentColor">
                    <path fillRule="evenodd" d="M8.257 3.099c.765-1.36 2.722-1.36 3.486 0l5.58 9.92c.75 1.334-.213 2.98-1.742 2.98H4.42c-1.53 0-2.493-1.646-1.743-2.98l5.58-9.92zM11 13a1 1 0 11-2 0 1 1 0 012 0zm-1-8a1 1 0 00-1 1v3a1 1 0 002 0V6a1 1 0 00-1-1z" clipRule="evenodd" />
                  </svg>
                </div>
                <div className="ml-3">
                  <h3 className="text-sm font-medium text-yellow-800">Lưu ý quan trọng</h3>
                  <div className="mt-2 text-sm text-yellow-700">
                    <ul className="list-disc list-inside space-y-1">
                      <li>Đơn hàng chỉ có thể hủy khi chưa được giao hàng</li>
                      <li>Sau khi hủy, bạn sẽ không thể khôi phục đơn hàng</li>
                      <li>Việc hủy đơn hàng quá nhiều có thể ảnh hưởng đến tài khoản</li>
                    </ul>
                  </div>
                </div>
              </div>
            </div>
          </div>
<<<<<<< HEAD

=======
          
>>>>>>> a68d1a99
          <DialogFooter className="flex gap-3 sm:gap-0">
            <Button
              type="button"
              variant="outline"
              onClick={() => {
                setShowCancelModal(false);
                setCancelReason('');
                setCancelOrderId(null);
              }}
            >
              Không hủy
<<<<<<< HEAD
            </Button>
            <Button
              type="button"
              variant="destructive"
              onClick={handleCancel}
              disabled={!cancelReason.trim()}
            >

          <DialogFooter>
            <Button variant="outline" onClick={() => setShowCancelModal(false)}>
              Đóng
            </Button>
            <Button variant="destructive" onClick={handleCancel}>

              Xác nhận hủy
=======
            </Button>
            <Button
              type="button"
              variant="destructive"
              onClick={handleCancel}
              disabled={!cancelReason.trim()}
            >
              Xác nhận hủy đơn
>>>>>>> a68d1a99
            </Button>
          </DialogFooter>
        </DialogContent>
      </Dialog>
    </div>
  );
};

export default OrderHistory;<|MERGE_RESOLUTION|>--- conflicted
+++ resolved
@@ -3,7 +3,6 @@
 import { Button } from "@/components/ui/button";
 import { useNavigate } from "react-router-dom";
 import { Tabs, TabsContent, TabsList, TabsTrigger } from "@/components/ui/tabs";
-<<<<<<< HEAD
 
 import { Select, SelectContent, SelectItem, SelectTrigger, SelectValue } from "@/components/ui/select";
 import { ClipboardList, Package, Truck, CheckCircle, ChevronDown, ChevronUp, Star, CreditCard, Search, ChevronLeft, ChevronRight } from "lucide-react";
@@ -16,10 +15,8 @@
 } from "@/components/ui/select";
 import { ClipboardList, Package, Truck, CheckCircle, ChevronDown, ChevronUp, CreditCard } from "lucide-react";
 
-=======
 import { Select, SelectContent, SelectItem, SelectTrigger, SelectValue } from "@/components/ui/select";
 import { ClipboardList, Package, Truck, CheckCircle, ChevronDown, ChevronUp, Star, CreditCard, Search, ChevronLeft, ChevronRight } from "lucide-react";
->>>>>>> a68d1a99
 import { cn } from "@/lib/utils";
 import { Dialog, DialogContent, DialogHeader, DialogTitle, DialogFooter } from "@/components/ui/dialog";
 import { Input } from "@/components/ui/input";
@@ -115,7 +112,7 @@
   productId: number;
   content: string;
   rating: number;
-<<<<<<< HEAD
+}
 interface Comment {
   maBinhLuan: number;
   maSanPham: string;
@@ -129,8 +126,6 @@
   hinhAnh?: string | null;
   moTaHinhAnh?: string | null;
   maCombo: number;
-=======
->>>>>>> a68d1a99
 }
 
 interface OrderItemProps {
@@ -218,23 +213,13 @@
   );
 };
 
-<<<<<<< HEAD
-
-const OrderItem = ({ order, onCancel, onAddComment, commentedProducts }: OrderItemProps) => {
-
-const OrderItem = ({
-  order,
-  onCancel,
-  onAddComment,
-  commentedProducts,
-}: OrderItemProps) => {
-
-=======
+
+
+
 // OrderItem Component
 // ...existing code...
 
 const OrderItem = ({ order, onCancel, onAddComment, commentedProducts }: OrderItemProps) => {
->>>>>>> a68d1a99
   const [isExpanded, setIsExpanded] = useState(false);
   const [commentStates, setCommentStates] = useState<{ [key: number]: CommentState }>({});
   const [isCommenting, setIsCommenting] = useState<{ [key: number]: boolean }>({});
@@ -414,60 +399,6 @@
         </div>
       </a>
 
-<<<<<<< HEAD
-      {/* Comment Section */}
-      {mapStatus(order.trangThaiDonHang) === "completed" && 
-       !commentedProducts.has(item.laCombo ? item.maCombo! : parseInt(item.maSanPham!)) && (
-        <div className="bg-blue-50 border border-blue-200 p-4 rounded-lg ml-4">
-          <h3 className="text-lg font-medium mb-4 text-blue-800">
-            Viết bình luận cho {item.laCombo ? item.combo?.tenCombo : item.tenSanPham}
-          </h3>
-          <div className="flex items-center mb-4">
-            <span className="mr-2 text-sm font-medium">Đánh giá:</span>
-            {Array.from({ length: 5 }).map((_, index) => (
-              <Star
-                key={index}
-                className={cn(
-                  "w-6 h-6 cursor-pointer transition-colors",
-                  index < (commentStates[item.laCombo ? item.maCombo! : parseInt(item.maSanPham!)]?.rating || 0)
-                    ? "fill-yellow-400 text-yellow-400"
-                    : "text-gray-300 hover:text-yellow-200"
-                )}
-                onClick={() => handleCommentChange(
-                  item.laCombo ? item.maCombo! : parseInt(item.maSanPham!), 
-                  "rating", 
-                  index + 1
-                )}
-              />
-            ))}
-          </div>
-          <Textarea
-            value={commentStates[item.laCombo ? item.maCombo! : parseInt(item.maSanPham!)]?.content || ""}
-            onChange={(e) => handleCommentChange(
-              item.laCombo ? item.maCombo! : parseInt(item.maSanPham!), 
-              "content", 
-              e.target.value
-            )}
-            placeholder="Nhập bình luận của bạn..."
-            className="w-full mb-4"
-            rows={4}
-            disabled={isCommenting[item.laCombo ? item.maCombo! : parseInt(item.maSanPham!)]}
-          />
-          <Button
-            onClick={() => handleAddComment(item.laCombo ? item.maCombo! : parseInt(item.maSanPham!))}
-            className="bg-blue-600 hover:bg-blue-700 text-white"
-            disabled={isCommenting[item.laCombo ? item.maCombo! : parseInt(item.maSanPham!)]}
-          >
-            {isCommenting[item.laCombo ? item.maCombo! : parseInt(item.maSanPham!)] ? "Đang gửi..." : "Gửi Bình Luận"}
-          </Button>
-        </div>
-      )}
-
-      {mapStatus(order.trangThaiDonHang) === "completed" && 
-       commentedProducts.has(item.laCombo ? item.maCombo! : parseInt(item.maSanPham!)) && (
-        <div className="bg-green-50 border border-green-200 p-3 rounded-lg ml-4">
-          <p className="text-green-700 text-sm font-medium">✓ Bạn đã bình luận cho sản phẩm này.</p>
-=======
       {/* Comment Section for completed orders */}
       {mapStatus(order.trangThaiDonHang) === "completed" && 
        !commentedProducts.has(item.laCombo ? item.maCombo! : parseInt(item.maSanPham!)) && (
@@ -523,7 +454,6 @@
        commentedProducts.has(item.laCombo ? item.maCombo! : parseInt(item.maSanPham!)) && (
         <div className="bg-green-50 border border-green-200 p-3 rounded-lg ml-4">
           <p className="text-green-700 text-sm font-medium">✓ Bạn đã bình luận cho sản phẩm này trong đơn hàng này.</p>
->>>>>>> a68d1a99
         </div>
       )}
     </div>
@@ -537,7 +467,6 @@
             <span className="font-medium text-gray-800">Mã đơn hàng: {order.maDonHang || "N/A"}</span>
             <span className="text-sm text-gray-500">Người nhận: {order.tenNguoiNhan || "N/A"}</span>
             <span className="text-sm text-gray-500">Ngày đặt: {formatDate(order.ngayDat)}</span>
-<<<<<<< HEAD
             <span className="text-sm text-gray-500">
               Ngày đặt: {order.ngayDat
                 ? (() => {
@@ -551,8 +480,6 @@
                   })()
                 : "N/A"}
             </span>
-=======
->>>>>>> a68d1a99
             <span className="text-sm text-gray-500">SĐT: {order.thongTinNguoiDung?.sdt || "N/A"}</span>
             <span className="text-sm text-gray-500">Phương thức thanh toán: {order.hinhThucThanhToan || "N/A"}</span>
             <span className={`text-sm font-medium ${
@@ -571,10 +498,7 @@
           <div className="col-span-6 sm:col-span-2 text-right">
             <div className="font-semibold text-lg text-gray-800">
               {formatCurrency(order.finalAmount || 0)}
-<<<<<<< HEAD
               {new Intl.NumberFormat("vi-VN", { style: "currency", currency: "VND" }).format(order.finalAmount || 0)}
-=======
->>>>>>> a68d1a99
             </div>
             <span className="text-sm text-gray-500">{order.sanPhams?.length || 0} sản phẩm</span>
           </div>
@@ -603,7 +527,6 @@
         <div className="p-4 border-t">
           <div className="space-y-4 mb-6">
             {(order.sanPhams || []).map(renderProductInfo)}
-<<<<<<< HEAD
             {(order.sanPhams || []).map((item) => {
               const productId = item.laCombo ? item.maCombo?.toString() ?? "0" : item.maSanPham ?? "0";
               const commentKey = `${order.maDonHang}-${productId}`;
@@ -732,8 +655,6 @@
                 </div>
               );
             })}
-=======
->>>>>>> a68d1a99
           </div>
 
           <div className="border-t pt-4">
@@ -995,8 +916,6 @@
               </div>
             </div>
           </div>
-<<<<<<< HEAD
-=======
 
           <div className="bg-white rounded-lg p-4 shadow-sm">
             <h5 className="font-medium text-gray-900 mb-3">Thông tin đơn hàng</h5>
@@ -1031,7 +950,6 @@
     </div>
   );
 };
->>>>>>> a68d1a99
 
 const OrderHistory = () => {
   const navigate = useNavigate();
@@ -1281,39 +1199,7 @@
     }
   };
 
-          <div className="bg-white rounded-lg p-4 shadow-sm">
-            <h5 className="font-medium text-gray-900 mb-3">Thông tin đơn hàng</h5>
-            <div className="grid grid-cols-1 md:grid-cols-3 gap-4 text-sm">
-              <div className="flex items-center space-x-2">
-                <div className="w-2 h-2 bg-blue-500 rounded-full"></div>
-                <div>
-                  <span className="text-gray-600">Người nhận:</span>
-                  <div className="font-medium">{order.tenNguoiNhan || 'N/A'}</div>
-                </div>
-              </div>
-              <div className="flex items-center space-x-2">
-                <div className="w-2 h-2 bg-green-500 rounded-full"></div>
-                <div>
-                  <span className="text-gray-600">Thanh toán:</span>
-                  <div className="font-medium">{order.hinhThucThanhToan || 'COD'}</div>
-                </div>
-              </div>
-              <div className="flex items-center space-x-2">
-                <div className={`w-2 h-2 rounded-full ${getPaymentStatusColor()}`}></div>
-                <div>
-                  <span className="text-gray-600">Trạng thái:</span>
-                  <div className={`font-medium ${getPaymentStatusTextColor()}`}>
-                    {getPaymentStatusDisplay()}
-                  </div>
-                </div>
-              </div>
-            </div>
-          </div>
-        </div>
-      )}
-    </div>
-  );
-  };
+         
 
 const OrderHistory = () => {
   const navigate = useNavigate();
@@ -1585,15 +1471,12 @@
       
       if (!Array.isArray(rawOrders)) {
         setNotification({ message: "Dữ liệu đơn hàng không hợp lệ!", type: "error" });
-<<<<<<< HEAD
         console.error("API did not return an array:", rawOrders);
         Swal.fire({
           icon: "error",
           title: "Lỗi",
           text: "Dữ liệu đơn hàng không hợp lệ!",
         });
-=======
->>>>>>> a68d1a99
         setOrders([]);
         return;
       }
@@ -1624,29 +1507,19 @@
         headers: { Authorization: `Bearer ${localStorage.getItem("token")}` },
       });
       const comments = response.data || [];
-<<<<<<< HEAD
       // Fix: Ensure comments is an array before filtering
-=======
->>>>>>> a68d1a99
       const userComments = Array.isArray(comments) 
         ? comments.filter((comment: any) => comment.maNguoiDung === parseInt(maNguoiDung))
         : [];
       const apiCommentedProductIds = new Set(userComments.map((comment: any) => parseInt(comment.maSanPham)));
-<<<<<<< HEAD
       const userComments = comments.filter((comment) => comment.maNguoiDung === parseInt(maNguoiDung));
       const apiCommentedProductKeys = new Set<string>(
         userComments.map((comment) => `${comment.maDonHang}-${comment.maSanPham || comment.maCombo}`)
       );
 
-      const mergedCommentedProductKeys = new Set<string>([...apiCommentedProductKeys, ...storedCommentedProducts]);
-      setCommentedProducts(mergedCommentedProductKeys);
-      localStorage.setItem(likedCommentsKey, JSON.stringify([...mergedCommentedProductKeys]));
-=======
-
       const mergedCommentedProductIds = new Set([...apiCommentedProductIds, ...storedCommentedProducts]);
       setCommentedProducts(mergedCommentedProductIds);
       localStorage.setItem(likedCommentsKey, JSON.stringify([...mergedCommentedProductIds]));
->>>>>>> a68d1a99
     } catch (error) {
       console.error("Error fetching commented products:", error);
       setNotification({ message: "Đã xảy ra lỗi khi kiểm tra bình luận!", type: "error" });
@@ -1663,6 +1536,7 @@
       }
 
       if (!query.trim()) {
+
         await fetchOrdersByUserId();
         await fetchOrdersByStatus("all", 1);
         return;
@@ -1713,68 +1587,6 @@
     }
   };
 
-<<<<<<< HEAD
-  const searchOrders = async (query: string) => {
-    try {
-      const token = localStorage.getItem("token");
-      if (!token) {
-        setNotification({ message: "Vui lòng đăng nhập để tra cứu đơn hàng!", type: "error" });
-        navigate("/login");
-        return;
-      }
-
-      if (!query.trim()) {
-        // Fix 1: Load lại dữ liệu khi xóa từ khóa tìm kiếm
-        await fetchOrdersByUserId();
-        await fetchOrdersByStatus("all", 1);
-        return;
-      }
-
-      const response = await axios.get('http://localhost:5261/api/user/orders/search', {
-        headers: { Authorization: `Bearer ${token}` },
-        params: { query: query },
-      });
-
-      const rawOrders = response.data;
-      if (!Array.isArray(rawOrders)) {
-        setOrders([]);
-        updateTabData("all", [], { currentPage: 1, pageSize: 10, totalRecords: 0, totalPages: 0, hasNextPage: false, hasPreviousPage: false });
-        return;
-      }
-
-      setOrders(rawOrders);
-      
-      const pageSize = 10;
-      const totalRecords = rawOrders.length;
-      const totalPages = Math.ceil(totalRecords / pageSize);
-      const paginatedResults = rawOrders.slice(0, pageSize);
-
-      const searchPagination: PaginationInfo = {
-        currentPage: 1,
-        pageSize: pageSize,
-        totalRecords: totalRecords,
-        totalPages: totalPages,
-        hasNextPage: totalPages > 1,
-        hasPreviousPage: false
-      };
-
-      updateTabData("all", paginatedResults, searchPagination);
-
-    } catch (error: any) {
-      console.error("Error searching orders:", error);
-      if (error.response?.status === 401) {
-        setNotification({ message: "Phiên đăng nhập đã hết hạn. Vui lòng đăng nhập lại!", type: "error" });
-        localStorage.removeItem("token");
-        localStorage.removeItem("user");
-        navigate("/login");
-      } else {
-        setNotification({ message: error.response?.data?.message || "Đã xảy ra lỗi khi tra cứu đơn hàng!", type: "error" });
-        setOrders([]);
-        updateTabData("all", [], { currentPage: 1, pageSize: 10, totalRecords: 0, totalPages: 0, hasNextPage: false, hasPreviousPage: false });
-      }
-    }
-  };
-
   
 
   const handleAddComment = async (orderId: string, productId: number, content: string, rating: number) => {
@@ -1788,9 +1600,7 @@
     imageDescription?: string,
     isCombo: boolean = false
   ) => {
-=======
   const handleAddComment = async (orderId: string, productId: number, content: string, rating: number) => {
->>>>>>> a68d1a99
     try {
       const userData = JSON.parse(localStorage.getItem("user") || "{}");
       const maNguoiDung = userData?.maNguoiDung;
@@ -1799,7 +1609,6 @@
       if (!maNguoiDung || !token) {
         setNotification({ message: "Vui lòng đăng nhập để thêm bình luận!", type: "error" });
         navigate("/login");
-<<<<<<< HEAD
         return false;
       }
 
@@ -1818,8 +1627,6 @@
           title: "Lỗi",
           text: "Token xác thực không tồn tại. Vui lòng đăng nhập lại!",
         }).then(() => navigate("/login"));
-=======
->>>>>>> a68d1a99
         return false;
       }
       if (!content.trim() || rating < 1 || rating > 5) {
@@ -1861,7 +1668,6 @@
     } catch (error: any) {
       console.error("Error adding comment:", error);
       let errorMessage = "Có lỗi xảy ra khi thêm bình luận!";
-<<<<<<< HEAD
       if (error.response?.status === 401) {
         errorMessage = "Phiên đăng nhập đã hết hạn. Vui lòng đăng nhập lại!";
         localStorage.removeItem("token");
@@ -1892,11 +1698,7 @@
       } else {
         errorMessage = `Lỗi: ${error.message}`;
       }
-      Swal.fire({
-        icon: "error",
-        title: "Lỗi",
-        text: errorMessage,
-      });
+      setNotification({ message: errorMessage, type: "error" });
       return false;
     }
   };
@@ -1938,19 +1740,26 @@
       setOrders(rawOrders);
     } catch (error: any) {
       console.error("Error searching orders:", error);
-=======
->>>>>>> a68d1a99
       if (error.response?.status === 401) {
-        errorMessage = "Phiên đăng nhập đã hết hạn. Vui lòng đăng nhập lại!";
-        localStorage.removeItem("token");
-        localStorage.removeItem("user");
-        navigate("/login");
-      } else if (error.response?.data?.message) {
-        errorMessage = error.response.data.message;
+        Swal.fire({
+          icon: "error",
+          title: "Lỗi",
+          text: "Phiên đăng nhập đã hết hạn. Vui lòng đăng nhập lại!",
+        }).then(() => {
+          localStorage.removeItem("token");
+          localStorage.removeItem("user");
+          navigate("/login");
+        });
+      } else {
+        Swal.fire({
+          icon: "error",
+          title: "Lỗi",
+          text: error.response?.data?.message || "Đã xảy ra lỗi khi tra cứu đơn hàng!",
+        });
+        setOrders([]);
       }
       setNotification({ message: errorMessage, type: "error" });
       return false;
-<<<<<<< HEAD
     }
   };
 
@@ -1975,8 +1784,6 @@
     if (orderStatus !== "pending" && orderStatus !== "processing") {
       setNotification({ message: "Chỉ có thể hủy đơn hàng khi chưa xác nhận hoặc đang xử lý!", type: "error" });
       return;
-=======
->>>>>>> a68d1a99
     }
 
     setCancelOrderId(orderId);
@@ -1984,7 +1791,6 @@
     setShowCancelModal(true);
   };
 
-<<<<<<< HEAD
   const handleCancel = async () => {
     if (!cancelReason.trim()) {
       setNotification({ message: "Vui lòng nhập lý do hủy!", type: "error" });
@@ -2020,8 +1826,6 @@
 
   const filteredOrders = filterStatus === "all" ? orders : orders.filter((order) => mapStatus(order.trangThaiDonHang) === filterStatus);
 
-=======
->>>>>>> a68d1a99
   const handleCancelClick = (orderId: string) => {
     const userData = JSON.parse(localStorage.getItem("user") || "{}");
     const token = localStorage.getItem("token");
@@ -2062,23 +1866,19 @@
       const token = localStorage.getItem("token");
       
       if (!maNguoiDung || !token) {
-<<<<<<< HEAD
         Swal.fire({
           icon: "error",
           title: "Lỗi",
           text: "Vui lòng đăng nhập để hủy đơn hàng!",
         }).then(() => navigate("/login"));
 
-=======
         setNotification({ message: "Vui lòng đăng nhập để hủy đơn hàng!", type: "error" });
         navigate("/login");
->>>>>>> a68d1a99
         return;
       }
 
       const orderIdNumber = parseInt(cancelOrderId);
       if (isNaN(orderIdNumber)) {
-<<<<<<< HEAD
 
         setNotification({ message: "Mã đơn hàng không hợp lệ!", type: "error" });
         return;
@@ -2112,20 +1912,15 @@
         setNotification({ message: lockMessage, type: "error" });
         
         setTimeout(() => {
-          setNotification({ 
-            message: "Bạn sẽ được đăng xuất khỏi hệ thống. Vui lòng đợi 3 ngày để đăng nhập lại.", 
-            type: "error" 
 
         Swal.fire({
           icon: "error",
           title: "Lỗi",
           text: "Mã đơn hàng không hợp lệ!",
         });
-=======
         setNotification({ message: "Mã đơn hàng không hợp lệ!", type: "error" });
->>>>>>> a68d1a99
         return;
-      }
+      });
 
       const cancelRequest: CancelOrderRequest = {
         lyDoHuy: cancelReason.trim()
@@ -2179,7 +1974,7 @@
         await fetchOrdersByUserId();
       }
 
-    } catch (error: any) {
+    }} catch (error: any) {
       console.error("Error canceling order:", error);
       
       setShowCancelModal(false);
@@ -2189,7 +1984,6 @@
       let errorMessage = "Đã xảy ra lỗi khi hủy đơn hàng!";
       
       if (error.response?.status === 401) {
-<<<<<<< HEAD
         Swal.fire({
           icon: "error",
           title: "Lỗi",
@@ -2257,43 +2051,11 @@
         setNotification({ 
           message: response.data.message || "Đơn hàng đã được hủy thành công!", 
           type: "success" 
-
-        Swal.fire({
-          icon: "error",
-          title: "Lỗi",
-          text: error.response?.data?.message || "Có lỗi xảy ra khi hủy đơn hàng. Vui lòng thử lại.",
-
-        });
-        
+        })       
         await fetchOrdersByUserId();
       }
 
-    } catch (error: any) {
-      console.error("Error canceling order:", error);
-      
-      setShowCancelModal(false);
-      setCancelReason('');
-      setCancelOrderId(null);
-      
-      let errorMessage = "Đã xảy ra lỗi khi hủy đơn hàng!";
-      
-      if (error.response?.status === 401) {
-=======
->>>>>>> a68d1a99
-        errorMessage = "Phiên đăng nhập đã hết hạn. Vui lòng đăng nhập lại!";
-        localStorage.removeItem("token");
-        localStorage.removeItem("user");
-        navigate("/login");
-      } else if (error.response?.data?.message) {
-        errorMessage = error.response.data.message;
-      }
-      
-      setNotification({ message: errorMessage, type: "error" });
-<<<<<<< HEAD
-
-=======
->>>>>>> a68d1a99
-    }
+    } 
   };
 
   const handleTabPageChange = (status: string, newPage: number) => {
@@ -2360,10 +2122,7 @@
             ))}
           </div>
 
-<<<<<<< HEAD
-
-=======
->>>>>>> a68d1a99
+
           <Button
             variant="outline"
             size="sm"
@@ -2397,19 +2156,13 @@
     loadAllTabsData();
   }, [navigate]);
 
-<<<<<<< HEAD
   // Fix 1: Cập nhật useEffect để load lại dữ liệu khi search rỗng
-=======
->>>>>>> a68d1a99
   useEffect(() => {
     const delayDebounceFn = setTimeout(() => {
       if (allOrdersSearch.trim()) {
         searchOrders(allOrdersSearch);
       } else {
-<<<<<<< HEAD
         // Khi search rỗng, load lại dữ liệu và reset filter
-=======
->>>>>>> a68d1a99
         setFilterStatus("all");
         fetchOrdersByUserId().then(() => {
           fetchOrdersByStatus("all", 1);
@@ -2464,10 +2217,7 @@
                 className="pl-10 pr-4 py-2 w-full sm:w-64"
               />
             </div>
-<<<<<<< HEAD
             {/* Fix 2: Sử dụng handleFilterChange thay vì setFilterStatus */}
-=======
->>>>>>> a68d1a99
             <Select value={filterStatus} onValueChange={handleFilterChange}>
               <SelectTrigger className="w-full sm:w-48">
                 <SelectValue placeholder="Lọc theo trạng thái" />
@@ -2481,7 +2231,6 @@
                 <SelectItem value="canceled">Đã hủy</SelectItem>
               </SelectContent>
             </Select>
-<<<<<<< HEAD
 
           <div className="colorful-card p-6 rounded-lg shadow-lg">
             <Tabs defaultValue="all-orders" className="w-full">
@@ -2566,61 +2315,10 @@
                 )}
               </TabsContent>
             </Tabs>
-=======
           </div>
         </div>
       )}
 
-      {status !== 'all-orders' && (
-        <h2 className="text-xl font-semibold text-gray-900">{title}</h2>
-      )}
-
-      {orders.length === 0 ? (
-        renderEmptyState(
-          status,
-          <ClipboardList className="mx-auto h-12 w-12 text-gray-400 mb-4" />,
-          `Không có ${title.toLowerCase()}`,
-          status === 'all-orders' && (searchQuery || allOrdersSearch) 
-            ? "Không tìm thấy đơn hàng nào phù hợp với từ khóa tìm kiếm." 
-            : "Không có đơn hàng nào."
-        )
-      ) : (
-        <>
-          <div className="space-y-4">
-            {orders.map((order) => (
-              <OrderItem
-                key={order.maDonHang}
-                order={order}
-                onCancel={handleCancelClick}
-                onAddComment={handleAddComment}
-                commentedProducts={commentedProducts}
-              />
-            ))}
->>>>>>> a68d1a99
-          </div>
-          <TabPaginationComponent status={status === 'all-orders' ? 'all' : status} />
-        </>
-      )}
-    </TabsContent>
-  );
-
-  return (
-    <div className="container mx-auto px-4 py-8 max-w-7xl">
-      <NotificationComponent notification={notification} onClose={() => setNotification(null)} />
-
-      <div className="mb-8">
-        <h1 className="text-3xl font-bold text-gray-900 mb-2">Lịch sử đơn hàng</h1>
-        <p className="text-gray-600">Theo dõi và quản lý các đơn hàng của bạn</p>
-      </div>
-
-      {isLoading && (
-        <div className="flex justify-center items-center py-8">
-          <div className="animate-spin rounded-full h-8 w-8 border-b-2 border-blue-600"></div>
-          <span className="ml-2 text-gray-600">Đang tải...</span>
-        </div>
-      )}
-
-<<<<<<< HEAD
       {status !== 'all-orders' && (
         <h2 className="text-xl font-semibold text-gray-900">{title}</h2>
       )}
@@ -2669,8 +2367,6 @@
         </div>
       )}
 
-=======
->>>>>>> a68d1a99
       <Tabs defaultValue="all-orders" className="w-full">
         <TabsList className="grid w-full grid-cols-3 lg:grid-cols-6 mb-8">
           {[
@@ -2706,10 +2402,7 @@
         {renderTabContent("completed", completedOrders, "Đơn hàng đã hoàn thành")}
 
         <TabsContent value="tracking" className="space-y-6">
-<<<<<<< HEAD
           {/* Thêm header với tìm kiếm cho tab tracking */}
-=======
->>>>>>> a68d1a99
           <div className="flex flex-col sm:flex-row gap-4 items-start sm:items-center justify-between">
             <div>
               <h2 className="text-xl font-semibold text-gray-900">Theo dõi đơn hàng</h2>
@@ -2743,20 +2436,14 @@
                   <OrderTrackingTimeline key={order.maDonHang} order={order} />
                 ))}
               </div>
-<<<<<<< HEAD
               {/* Chỉ hiển thị pagination khi không có tìm kiếm */}
-=======
->>>>>>> a68d1a99
               {!trackingSearch.trim() && <TabPaginationComponent status="all" />}
             </>
           )}
         </TabsContent>
       </Tabs>
 
-<<<<<<< HEAD
       {/* Cancel Order Modal */}
-=======
->>>>>>> a68d1a99
       <Dialog open={showCancelModal} onOpenChange={setShowCancelModal}>
         <DialogContent className="sm:max-w-md">
           <DialogHeader>
@@ -2775,22 +2462,16 @@
                     type="button"
                     variant="outline"
                     size="sm"
-<<<<<<< HEAD
-
-=======
->>>>>>> a68d1a99
+
                     onClick={() => setCancelReason(suggestion)}
                     className={cn(
                       "text-xs",
                       cancelReason === suggestion && "bg-primary text-primary-foreground"
                     )}
-<<<<<<< HEAD
 
                     onClick={() => handleReasonSuggestionClick(reason)}
                     className={`text-sm ${cancelReason === reason ? "bg-gray-200" : ""}`}
 
-=======
->>>>>>> a68d1a99
                   >
                     {suggestion}
                   </Button>
@@ -2826,11 +2507,8 @@
               </div>
             </div>
           </div>
-<<<<<<< HEAD
-
-=======
+
           
->>>>>>> a68d1a99
           <DialogFooter className="flex gap-3 sm:gap-0">
             <Button
               type="button"
@@ -2842,7 +2520,6 @@
               }}
             >
               Không hủy
-<<<<<<< HEAD
             </Button>
             <Button
               type="button"
@@ -2858,7 +2535,6 @@
             <Button variant="destructive" onClick={handleCancel}>
 
               Xác nhận hủy
-=======
             </Button>
             <Button
               type="button"
@@ -2867,7 +2543,6 @@
               disabled={!cancelReason.trim()}
             >
               Xác nhận hủy đơn
->>>>>>> a68d1a99
             </Button>
           </DialogFooter>
         </DialogContent>
