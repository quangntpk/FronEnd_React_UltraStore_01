--- conflicted
+++ resolved
@@ -3,10 +3,9 @@
 import { Button } from "@/components/ui/button";
 import { useNavigate } from "react-router-dom";
 import { Tabs, TabsContent, TabsList, TabsTrigger } from "@/components/ui/tabs";
-<<<<<<< HEAD
+
 import { Select, SelectContent, SelectItem, SelectTrigger, SelectValue } from "@/components/ui/select";
 import { ClipboardList, Package, Truck, CheckCircle, ChevronDown, ChevronUp, Star, CreditCard, Search, ChevronLeft, ChevronRight } from "lucide-react";
-=======
 import {
   Select,
   SelectContent,
@@ -15,7 +14,7 @@
   SelectValue,
 } from "@/components/ui/select";
 import { ClipboardList, Package, Truck, CheckCircle, ChevronDown, ChevronUp, CreditCard } from "lucide-react";
->>>>>>> 58026c99
+
 import { cn } from "@/lib/utils";
 import { Dialog, DialogContent, DialogHeader, DialogTitle, DialogFooter } from "@/components/ui/dialog";
 import { Input } from "@/components/ui/input";
@@ -108,12 +107,10 @@
   };
 };
 
-<<<<<<< HEAD
 interface CommentState {
   productId: number;
   content: string;
   rating: number;
-=======
 interface Comment {
   maBinhLuan: number;
   maSanPham: string;
@@ -127,7 +124,6 @@
   hinhAnh?: string | null;
   moTaHinhAnh?: string | null;
   maCombo: number;
->>>>>>> 58026c99
 }
 
 interface OrderItemProps {
@@ -137,7 +133,6 @@
   commentedProducts: Set<string>;
 }
 
-<<<<<<< HEAD
 // Constants
 const orderStatuses = {
   pending: { color: "bg-gray-500", icon: ClipboardList, label: "Chờ xác nhận" },
@@ -215,17 +210,17 @@
     </div>
   );
 };
-// ...existing code...
+
 
 const OrderItem = ({ order, onCancel, onAddComment, commentedProducts }: OrderItemProps) => {
-=======
+
 const OrderItem = ({
   order,
   onCancel,
   onAddComment,
   commentedProducts,
 }: OrderItemProps) => {
->>>>>>> 58026c99
+
   const [isExpanded, setIsExpanded] = useState(false);
   const statusInfo = orderStatuses[mapStatus(order.trangThaiDonHang)] || orderStatuses.pending;
   const StatusIcon = statusInfo.icon;
@@ -239,7 +234,6 @@
     return "Chưa thanh toán";
   };
 
-<<<<<<< HEAD
   const handleCommentChange = (productId: number, field: keyof CommentState, value: string | number) => {
     setCommentStates((prev) => ({
       ...prev,
@@ -461,8 +455,6 @@
     </div>
   );
 
-=======
->>>>>>> 58026c99
   return (
     <div className="border rounded-lg overflow-hidden mb-4 transition-all duration-200 hover:shadow-md">
       <div className="p-4 bg-gray-50涯overflow-x-auto">
@@ -470,9 +462,7 @@
           <div className="col-span-12 sm:col-span-5 flex flex-col gap-1">
             <span className="font-medium text-gray-800">Mã đơn hàng: {order.maDonHang || "N/A"}</span>
             <span className="text-sm text-gray-500">Người nhận: {order.tenNguoiNhan || "N/A"}</span>
-<<<<<<< HEAD
             <span className="text-sm text-gray-500">Ngày đặt: {formatDate(order.ngayDat)}</span>
-=======
             <span className="text-sm text-gray-500">
               Ngày đặt: {order.ngayDat
                 ? (() => {
@@ -486,7 +476,6 @@
                   })()
                 : "N/A"}
             </span>
->>>>>>> 58026c99
             <span className="text-sm text-gray-500">SĐT: {order.thongTinNguoiDung?.sdt || "N/A"}</span>
             <span className="text-sm text-gray-500">Phương thức thanh toán: {order.hinhThucThanhToan || "N/A"}</span>
             <span className={`text-sm font-medium ${
@@ -504,11 +493,8 @@
           </div>
           <div className="col-span-6 sm:col-span-2 text-right">
             <div className="font-semibold text-lg text-gray-800">
-<<<<<<< HEAD
               {formatCurrency(order.finalAmount || 0)}
-=======
               {new Intl.NumberFormat("vi-VN", { style: "currency", currency: "VND" }).format(order.finalAmount || 0)}
->>>>>>> 58026c99
             </div>
             <span className="text-sm text-gray-500">{order.sanPhams?.length || 0} sản phẩm</span>
           </div>
@@ -536,9 +522,7 @@
       {isExpanded && (
         <div className="p-4 border-t">
           <div className="space-y-4 mb-6">
-<<<<<<< HEAD
             {(order.sanPhams || []).map(renderProductInfo)}
-=======
             {(order.sanPhams || []).map((item) => {
               const productId = item.laCombo ? item.maCombo?.toString() ?? "0" : item.maSanPham ?? "0";
               const commentKey = `${order.maDonHang}-${productId}`;
@@ -667,7 +651,6 @@
                 </div>
               );
             })}
->>>>>>> 58026c99
           </div>
 
           <div className="border-t pt-4">
@@ -679,10 +662,6 @@
                     {formatCurrency(order.thongTinDonHang?.tongTien || 0)}
                   </span>
                 </div>
-<<<<<<< HEAD
-
-=======
->>>>>>> 58026c99
                 {order.thongTinDonHang?.soTienGiam > 0 && (
                   <div className="flex justify-between items-center">
                     <span className="text-gray-600">Giảm giá:</span>
@@ -691,10 +670,7 @@
                     </span>
                   </div>
                 )}
-<<<<<<< HEAD
-
-=======
->>>>>>> 58026c99
+
                 {order.thongTinDonHang?.phiGiaoHang > 0 && (
                   <div className="flex justify-between items-center">
                     <span className="text-gray-600">Phí giao hàng:</span>
@@ -703,10 +679,7 @@
                     </span>
                   </div>
                 )}
-<<<<<<< HEAD
-
-=======
->>>>>>> 58026c99
+
                 <div className="flex justify-between items-center pt-3 border-t border-gray-200">
                   <span className="text-lg font-semibold text-gray-800">Tổng thanh toán:</span>
                   <span className="text-lg font-bold text-blue-600">
@@ -749,7 +722,6 @@
     return "Chưa thanh toán";
   };
 
-<<<<<<< HEAD
   const getPaymentStatusColor = () => {
     const status = getPaymentStatusDisplay();
     return status === "Đã thanh toán" ? 'bg-green-500' : 'bg-orange-500';
@@ -939,7 +911,7 @@
               </div>
             </div>
           </div>
-=======
+
 const OrderHistory = () => {
   const navigate = useNavigate();
   const [filterStatus, setFilterStatus] = useState<string>("all");
@@ -956,7 +928,6 @@
     "Sai thông tin đơn hàng",
     "Khác",
   ];
->>>>>>> 58026c99
 
           <div className="bg-white rounded-lg p-4 shadow-sm">
             <h5 className="font-medium text-gray-900 mb-3">Thông tin đơn hàng</h5>
@@ -1265,16 +1236,13 @@
       const rawOrders = response.data;
 
       if (!Array.isArray(rawOrders)) {
-<<<<<<< HEAD
         setNotification({ message: "Dữ liệu đơn hàng không hợp lệ!", type: "error" });
-=======
         console.error("API did not return an array:", rawOrders);
         Swal.fire({
           icon: "error",
           title: "Lỗi",
           text: "Dữ liệu đơn hàng không hợp lệ!",
         });
->>>>>>> 58026c99
         setOrders([]);
         return;
       }
@@ -1312,18 +1280,15 @@
         headers: { Authorization: `Bearer ${localStorage.getItem("token")}` },
       });
       const comments = response.data || [];
-<<<<<<< HEAD
       // Fix: Ensure comments is an array before filtering
       const userComments = Array.isArray(comments) 
         ? comments.filter((comment: any) => comment.maNguoiDung === parseInt(maNguoiDung))
         : [];
       const apiCommentedProductIds = new Set(userComments.map((comment: any) => parseInt(comment.maSanPham)));
-=======
       const userComments = comments.filter((comment) => comment.maNguoiDung === parseInt(maNguoiDung));
       const apiCommentedProductKeys = new Set<string>(
         userComments.map((comment) => `${comment.maDonHang}-${comment.maSanPham || comment.maCombo}`)
       );
->>>>>>> 58026c99
 
       const mergedCommentedProductKeys = new Set<string>([...apiCommentedProductKeys, ...storedCommentedProducts]);
       setCommentedProducts(mergedCommentedProductKeys);
@@ -1338,7 +1303,6 @@
     }
   };
 
-<<<<<<< HEAD
   const searchOrders = async (query: string) => {
     try {
       const token = localStorage.getItem("token");
@@ -1403,7 +1367,7 @@
   
 
   const handleAddComment = async (orderId: string, productId: number, content: string, rating: number) => {
-=======
+
   const handleAddComment = async (
     orderId: string,
     productId: string,
@@ -1413,20 +1377,17 @@
     imageDescription?: string,
     isCombo: boolean = false
   ) => {
->>>>>>> 58026c99
     try {
       const userData = JSON.parse(localStorage.getItem("user") || "{}");
       const maNguoiDung = userData?.maNguoiDung;
       const token = localStorage.getItem("token");
 
-<<<<<<< HEAD
       if (!maNguoiDung || !token) {
         setNotification({ message: "Vui lòng đăng nhập để thêm bình luận!", type: "error" });
         navigate("/login");
         return false;
       }
 
-=======
       if (!maNguoiDung) {
         Swal.fire({
           icon: "error",
@@ -1444,8 +1405,6 @@
         }).then(() => navigate("/login"));
         return false;
       }
-
->>>>>>> 58026c99
       if (!content.trim() || rating < 1 || rating > 5) {
         Swal.fire({
           icon: "error",
@@ -1498,7 +1457,6 @@
     } catch (error: any) {
       console.error("Error adding comment:", error);
       let errorMessage = "Có lỗi xảy ra khi thêm bình luận!";
-<<<<<<< HEAD
       if (error.response?.status === 401) {
         errorMessage = "Phiên đăng nhập đã hết hạn. Vui lòng đăng nhập lại!";
         localStorage.removeItem("token");
@@ -1506,7 +1464,7 @@
         navigate("/login");
       } else if (error.response?.data?.message) {
         errorMessage = error.response.data.message;
-=======
+
       if (error.response) {
         if (error.response.status === 401) {
           errorMessage = "Phiên đăng nhập đã hết hạn. Vui lòng đăng nhập lại!";
@@ -1592,14 +1550,13 @@
           text: error.response?.data?.message || "Đã xảy ra lỗi khi tra cứu đơn hàng!",
         });
         setOrders([]);
->>>>>>> 58026c99
       }
       setNotification({ message: errorMessage, type: "error" });
       return false;
     }
   };
 
-<<<<<<< HEAD
+
   const handleCancelClick = (orderId: string) => {
     const userData = JSON.parse(localStorage.getItem("user") || "{}");
     const token = localStorage.getItem("token");
@@ -1642,7 +1599,7 @@
       if (!maNguoiDung || !token) {
         setNotification({ message: "Vui lòng đăng nhập để hủy đơn hàng!", type: "error" });
         navigate("/login");
-=======
+
   useEffect(() => {
     fetchOrdersByUserId();
     fetchCommentedProducts();
@@ -1728,13 +1685,13 @@
           title: "Lỗi",
           text: "Vui lòng đăng nhập để hủy đơn hàng!",
         }).then(() => navigate("/login"));
->>>>>>> 58026c99
+
         return;
       }
 
       const orderIdNumber = parseInt(cancelOrderId);
       if (isNaN(orderIdNumber)) {
-<<<<<<< HEAD
+
         setNotification({ message: "Mã đơn hàng không hợp lệ!", type: "error" });
         return;
       }
@@ -1770,7 +1727,7 @@
           setNotification({ 
             message: "Bạn sẽ được đăng xuất khỏi hệ thống. Vui lòng đợi 3 ngày để đăng nhập lại.", 
             type: "error" 
-=======
+
         Swal.fire({
           icon: "error",
           title: "Lỗi",
@@ -1925,7 +1882,7 @@
             icon: "error",
             title: "Lỗi",
             text: error.response.data.message || "Không thể hủy đơn hàng này.",
->>>>>>> 58026c99
+
           });
         }
       } else if (error.response?.status === 404) {
@@ -1941,21 +1898,19 @@
           text: "Yêu cầu hủy đơn hàng bị timeout. Vui lòng thử lại.",
         });
       } else {
-<<<<<<< HEAD
         setNotification({ 
           message: response.data.message || "Đơn hàng đã được hủy thành công!", 
           type: "success" 
-=======
+
         Swal.fire({
           icon: "error",
           title: "Lỗi",
           text: error.response?.data?.message || "Có lỗi xảy ra khi hủy đơn hàng. Vui lòng thử lại.",
->>>>>>> 58026c99
+
         });
         
         await fetchOrdersByUserId();
       }
-<<<<<<< HEAD
 
     } catch (error: any) {
       console.error("Error canceling order:", error);
@@ -1976,8 +1931,7 @@
       }
       
       setNotification({ message: errorMessage, type: "error" });
-=======
->>>>>>> 58026c99
+
     }
   };
 
@@ -2044,7 +1998,7 @@
               </Button>
             ))}
           </div>
-<<<<<<< HEAD
+
 
           <Button
             variant="outline"
@@ -2154,7 +2108,7 @@
                 <SelectItem value="canceled">Đã hủy</SelectItem>
               </SelectContent>
             </Select>
-=======
+
           <div className="colorful-card p-6 rounded-lg shadow-lg">
             <Tabs defaultValue="all-orders" className="w-full">
               <TabsList className="grid w-full grid-cols-2 mb-8">
@@ -2238,7 +2192,6 @@
                 )}
               </TabsContent>
             </Tabs>
->>>>>>> 58026c99
           </div>
         </div>
       )}
@@ -2386,16 +2339,16 @@
                     type="button"
                     variant="outline"
                     size="sm"
-<<<<<<< HEAD
+
                     onClick={() => setCancelReason(suggestion)}
                     className={cn(
                       "text-xs",
                       cancelReason === suggestion && "bg-primary text-primary-foreground"
                     )}
-=======
+
                     onClick={() => handleReasonSuggestionClick(reason)}
                     className={`text-sm ${cancelReason === reason ? "bg-gray-200" : ""}`}
->>>>>>> 58026c99
+
                   >
                     {suggestion}
                   </Button>
@@ -2431,8 +2384,7 @@
               </div>
             </div>
           </div>
-<<<<<<< HEAD
-          
+
           <DialogFooter className="flex gap-3 sm:gap-0">
             <Button
               type="button"
@@ -2451,13 +2403,13 @@
               onClick={handleCancel}
               disabled={!cancelReason.trim()}
             >
-=======
+
           <DialogFooter>
             <Button variant="outline" onClick={() => setShowCancelModal(false)}>
               Đóng
             </Button>
             <Button variant="destructive" onClick={handleCancel}>
->>>>>>> 58026c99
+
               Xác nhận hủy
             </Button>
           </DialogFooter>
