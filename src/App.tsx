import { Toaster } from "@/components/ui/toaster";
import { Toaster as Sonner } from "@/components/ui/sonner";
import { TooltipProvider } from "@/components/ui/tooltip";
import { QueryClient, QueryClientProvider } from "@tanstack/react-query";
import { BrowserRouter, Routes, Route, useLocation, useNavigate } from "react-router-dom";
import { AppShell } from "@/components/layout/AppShell";
import AdminLayout from "@/components/layout/AdminLayout";
import UserLayout from "@/components/layout/UserLayout";
import { useEffect } from "react";
import { useToast } from "@/hooks/use-toast";
import Index from "./pages/Index";
import NotFound from "./pages/NotFound";
import ProductList from "./pages/products/ProductList";
import ProductDetail from "@/pages/products/ProductDetail"
import CombosList from "./pages/combos/CombosList";
import ComboDetail from "./pages/combos/ComboDetail";
import BlogsList from "./pages/blogs/BlogsList";
import BlogDetail from "./pages/blogs/BlogDetail";
import FavoritesList from "./pages/favorites/FavoritesList";
import PersonalpromotionsList from "./pages/personalpromotions/PersonalpromotionsList"
import Contact from "./pages/contact/Contact";
import About from "./pages/about/About";
import Login from "./pages/auth/Login";
import Register from "./pages/auth/Register";
import ForgotPassword from "./pages/auth/ForgotPassword";
import Profile from "./pages/user/Profile";
import Cart from "./pages/user/Cart";
import Checkout from "./pages/user/Checkout";
import Orders from "./pages/user/Orders";
import OrderEmailPage from "./components/user/OrderEmailPage";
import ViewProfile from "./pages/user/ViewProfile";
import Messages from "./pages/user/Messages";
import StaffDashboard from "./pages/staff/StaffDashboard";
import AdminBuy from "./pages/admin/AdminBuy";
import HoaDon from "./pages/user/HoaDon"
import AdminOrders from "./pages/admin/AdminOrders";
import StaffOrders from "./pages/admin/AdminOrders";
import StaffInventory from "./pages/admin/AdminInventory";
import InventoryForm from "./pages/staff/InventoryForm";
import PurchaseOrdersForm from "./pages/staff/PurchaseOrdersForm";
import ProductsForm from "./pages/staff/ProductsForm";
import ShippingForm from "./pages/staff/ShippingForm";
import OrdersForm from "./pages/staff/OrdersForm";
import InvoiceForm from "./pages/staff/InvoiceForm";
import AdminDashboard from "./pages/admin/AdminDashboard";
import AdminUsers from "./pages/admin/AdminUsers";
import AdminStaff from "./pages/admin/AdminStaff";
import AdminSettings from "./pages/admin/AdminSettings";
import AdminInvoices from "./pages/admin/AdminInvoices";
import AdminContact from "./pages/admin/AdminContact";
import AdminBlog from "./pages/admin/AdminBlog";
import AdminStatistics from "./pages/admin/AdminStatistics";
import AdminProducs from "./pages/admin/AdminProducts";
import AdminInventory from "./pages/admin/AdminInventory";
import AdminCombos from "./pages/admin/AdminCombos";
import AdminThuongHieu from "./pages/admin/AdminThuongHieu";
import AdminLoaiSanPham from "./pages/admin/AdminLoaiSanPham";
import AdminHashTag from "./pages/admin/AdminHashTag";
import VoucherUser from "./components/layout/voucher/VoucherUser";
import PaymentSuccess from "./pages/user/PaymentSuccess";
import PaymentFail from "./pages/user/PaymentFail";
import HeroSection from "./components/default/HeroSection";
import Newsletter from "./components/default/Newsletter";
import Features from "./components/default/Features";
import Testing from "./components/default/Testing";
import DiaChi from "./components/default/DiaChi";
import DiaChiCart from "./components/default/DiaChiCart";
import CategoryView from "./components/default/CategoryView";
import SelectSize from "./components/default/SelectSize";
import SupportChat from "./components/default/SupportChat";
import { BlogDetailComponent } from "./components/blogs/BlogDetailComponent";
import { AuthProvider } from "@/components/auth/AuthContext";
import { useAuth } from "@/components/auth/AuthContext";
import { useRef } from "react";
import AdminProfile from "./pages/admin/AdminProfile";
import CheckOutInstant from "./pages/user/InstantCheckout";
import Security from "./components/default/Security";
import Guarantee from "./components/default/Guarantee";
import AdminMessages from "./pages/admin/AdminMessages";
import Search from "./components/default/Search";
<<<<<<< HEAD
import CmtForm from "@/pages/products/CmtForm"
import DiaChiTime from "./components/default/DiaChiTime";
import VnpayReturn from "./router/Vnpayreturn";


=======
import ChiTietKhuyenMai from "./components/user/KhuyenMai/KhuyenMaiDetail";
import ListKhuyenMai from "./pages/admin/AdminEvent";
>>>>>>> 2ff567ca
const GoogleCallbackHandler = () => {
  const { setAuth } = useAuth();
  const location = useLocation();
  const navigate = useNavigate();
  const { toast } = useToast();
  const processedRef = useRef(false);

  useEffect(() => {
    const searchParams = new URLSearchParams(location.search);
    const token = searchParams.get("token");
    const userId = searchParams.get("userId");

    if (!token || !userId || processedRef.current) return;

    processedRef.current = true;

    const email = searchParams.get("email") || "";
    const fullName = searchParams.get("name") || "";
    const vaiTro = parseInt(searchParams.get("role") || "0", 10);
    const role = vaiTro === 1 ? "admin" : vaiTro === 2 ? "staff" : "Người Dùng";

    const processCallback = async () => {
      try {
        const userData = {
          maNguoiDung: userId,
          email,
          fullName,
          vaiTro,
          role,
        };

        localStorage.setItem("token", token);
        localStorage.setItem("user", JSON.stringify(userData));


        setAuth(token, userData);

        const redirectPath =
          vaiTro === 1 ? "/admin" : vaiTro === 2 ? "/staff" : "/";
        window.history.replaceState({}, "", redirectPath);


        window.dispatchEvent(new Event("storage"));


        setTimeout(() => {
          toast({
            title: "Đăng nhập Google thành công 🎉",
            description: "Chào mừng bạn quay trở lại!",
            duration: 3000,
            className:
              "bg-green-500 text-white border border-green-700 shadow-lg",
          });
          navigate(redirectPath);
        }, 200);
      } catch (error) {
        console.error("Lỗi Google callback:", error);
        toast({
          title: "Đăng nhập Google thất bại!",
          description:
            error.message || "Có lỗi xảy ra khi đăng nhập với Google.",
          variant: "destructive",
          duration: 3000,
        });
        processedRef.current = false;
      }
    };
    processCallback();
  }, [location.search, setAuth, navigate, toast]);

  return null;
};


const queryClient = new QueryClient();

const App = () => (
  <AuthProvider>
    <BrowserRouter>
      <QueryClientProvider client={queryClient}>
        <TooltipProvider>
          <AppShell>
            <GoogleCallbackHandler />
            <Routes>
              <Route path="/" element={<UserLayout />}>
                <Route index element={<Index />} />
                <Route path="products" element={<ProductList />} />
                <Route path="products/:id" element={<ProductDetail />} />
                <Route path="combos" element={<CombosList />} />
                <Route path="combos/:id" element={<ComboDetail />} />
                <Route path="blogs" element={<BlogsList />} />
                <Route path="blogs/:slug" element={<BlogDetailComponent />} />
                <Route path="voucher/*" element={<VoucherUser />} />
                <Route path="favorites" element={<FavoritesList />} />
                <Route path="personalpromotions" element={<PersonalpromotionsList />} />
                <Route path="contact" element={<Contact />} />
                <Route path="about" element={<About />} />
                <Route path="auth/login" element={<Login />} />
                <Route path="auth/register" element={<Register />} />
                <Route path="auth/forgot-password" element={<ForgotPassword />} />
                <Route path="user/profile" element={<Profile />} />
                <Route path="user/cart" element={<Cart />} />
                <Route path="user/checkout" element={<Checkout />} />
                <Route path="user/orders" element={<Orders />} />
                <Route path="user/messages" element={<Messages />} />
                <Route path="user/profile/:userId" element={<ViewProfile />} />
                <Route path="/PaymentSuccess" element={<PaymentSuccess />} />
                <Route path="/PaymentFail" element={<PaymentFail />} />
                <Route path="user/diachi" element={<DiaChi />} />
                <Route path="user/diachicart" element={<DiaChiCart />} />
                <Route path="hero" element={<HeroSection />} />
                <Route path="newsletter" element={<Newsletter />} />
                <Route path="features" element={<Features />} />
                <Route path="testing" element={<Testing />} />
                <Route path="/user/hoadon/:orderId" element={<OrderEmailPage />} />
                <Route path="/user/hoadon" element={<HoaDon />} />
                <Route path="/user/CheckOutInstant" element={<CheckOutInstant />} />
                <Route path="security" element={<Security />} />
                <Route path="guarantee" element={<Guarantee />} />
                <Route path="search" element={<Search />} />
<<<<<<< HEAD
                <Route path="diachitime" element={<DiaChiTime />} />

=======
                <Route path="KhuyenMais"></Route>
                 <Route path="KhuyenMais/:id" element={<ChiTietKhuyenMai />}></Route>
>>>>>>> 2ff567ca
              </Route>

              <Route path="/staff" element={<AdminLayout role="staff" />}>
                <Route index element={<StaffOrders />} />

                <Route path="orders" element={<StaffOrders />} />
                <Route path="inventory" element={<AdminInventory />} />
                <Route path="hashtag" element={<AdminHashTag />} />
                <Route path="inventory/form" element={<InventoryForm />} />
                <Route path="purchase-orders/form" element={<PurchaseOrdersForm />} />
                <Route path="products/form" element={<ProductsForm />} />
                <Route path="shipping/form" element={<ShippingForm />} />
                <Route path="orders/form" element={<OrdersForm />} />
                <Route path="invoices" element={<AdminInvoices />} />
                <Route path="blog" element={<AdminBlog />} />
                <Route path="contact" element={<AdminContact />} />
                <Route path="messages" element={<AdminMessages />} />
                <Route path="loaisanpham" element={<AdminLoaiSanPham />} />
                <Route path="products" element={<AdminProducs />} />
                <Route path="profile" element={<AdminProfile />} />
                <Route path="buy" element={<AdminBuy />} />
                <Route path="combos" element={<AdminCombos />} />
                <Route path="thuonghieu" element={<AdminThuongHieu />} />
              </Route>

              <Route path="/admin" element={<AdminLayout role="admin" />}>
                <Route index element={<AdminDashboard />} />
                <Route path="buy" element={<AdminBuy />} />
                <Route path="users" element={<AdminUsers />} />
                <Route path="staff" element={<AdminStaff />} />
                <Route path="settings" element={<AdminSettings />} />
<<<<<<< HEAD
                <Route path="orders" element={<AdminOrders />} />
=======
                <Route path="events" element ={<ListKhuyenMai/>} />

                <Route path="orders" element={<StaffOrders />} />

>>>>>>> 2ff567ca
                <Route path="invoices" element={<AdminInvoices />} />
                <Route path="statistics" element={<AdminStatistics />} />
                <Route path="products" element={<AdminProducs />} />
                <Route path="blog" element={<AdminBlog />} />
                <Route path="inventory" element={<StaffInventory />} />
                <Route path="combos" element={<AdminCombos />} />
                <Route path="thuonghieu" element={<AdminThuongHieu />} />
                <Route path="loaisanpham" element={<AdminLoaiSanPham />} />
                <Route path="hashtag" element={<AdminHashTag />} />
                <Route path="profile" element={<AdminProfile />} />
                <Route path="purchase-orders/form" element={<PurchaseOrdersForm />} />
                <Route path="products/form" element={<ProductsForm />} />
                <Route path="shipping/form" element={<ShippingForm />} />
                <Route path="orders/form" element={<OrdersForm />} />
                <Route path="invoice/form" element={<InvoiceForm />} />
                <Route path="contact" element={<AdminContact />} />
                <Route path="messages" element={<AdminMessages />} />
              </Route>
              <Route path="*" element={<NotFound />} />
            </Routes>
            <Toaster />
            <Sonner />
          </AppShell>

        </TooltipProvider>
      </QueryClientProvider>
    </BrowserRouter>
  </AuthProvider>
);

export default App;<|MERGE_RESOLUTION|>--- conflicted
+++ resolved
@@ -78,16 +78,13 @@
 import Guarantee from "./components/default/Guarantee";
 import AdminMessages from "./pages/admin/AdminMessages";
 import Search from "./components/default/Search";
-<<<<<<< HEAD
 import CmtForm from "@/pages/products/CmtForm"
 import DiaChiTime from "./components/default/DiaChiTime";
 import VnpayReturn from "./router/Vnpayreturn";
 
 
-=======
 import ChiTietKhuyenMai from "./components/user/KhuyenMai/KhuyenMaiDetail";
 import ListKhuyenMai from "./pages/admin/AdminEvent";
->>>>>>> 2ff567ca
 const GoogleCallbackHandler = () => {
   const { setAuth } = useAuth();
   const location = useLocation();
@@ -208,13 +205,10 @@
                 <Route path="security" element={<Security />} />
                 <Route path="guarantee" element={<Guarantee />} />
                 <Route path="search" element={<Search />} />
-<<<<<<< HEAD
                 <Route path="diachitime" element={<DiaChiTime />} />
 
-=======
                 <Route path="KhuyenMais"></Route>
                  <Route path="KhuyenMais/:id" element={<ChiTietKhuyenMai />}></Route>
->>>>>>> 2ff567ca
               </Route>
 
               <Route path="/staff" element={<AdminLayout role="staff" />}>
@@ -246,14 +240,11 @@
                 <Route path="users" element={<AdminUsers />} />
                 <Route path="staff" element={<AdminStaff />} />
                 <Route path="settings" element={<AdminSettings />} />
-<<<<<<< HEAD
                 <Route path="orders" element={<AdminOrders />} />
-=======
                 <Route path="events" element ={<ListKhuyenMai/>} />
 
                 <Route path="orders" element={<StaffOrders />} />
 
->>>>>>> 2ff567ca
                 <Route path="invoices" element={<AdminInvoices />} />
                 <Route path="statistics" element={<AdminStatistics />} />
                 <Route path="products" element={<AdminProducs />} />
